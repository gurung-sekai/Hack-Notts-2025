--- conflicted
+++ resolved
@@ -101,21 +101,12 @@
 
             int minX = width, minY = height, maxX = -1, maxY = -1;
             int pixelCount = 0;
-<<<<<<< HEAD
 
             while (!queue.isEmpty()) {
                 int current = queue.removeFirst();
                 int cx = current % width;
                 int cy = current / width;
 
-=======
-
-            while (!queue.isEmpty()) {
-                int current = queue.removeFirst();
-                int cx = current % width;
-                int cy = current / width;
-
->>>>>>> e915045a
                 if (cx < minX) minX = cx;
                 if (cy < minY) minY = cy;
                 if (cx > maxX) maxX = cx;
@@ -353,9 +344,15 @@
                 for (FrameBounds split : splits) {
                     register(refined, seen, split);
                 }
-<<<<<<< HEAD
-=======
-            }
+            }
+            if (countHigh > 0) {
+                centroidHigh = sumHigh / countHigh;
+            }
+        }
+
+        double separation = Math.abs(centroidHigh - centroidLow);
+        if (separation < 1e-3) {
+            return null;
         }
         return refined;
     }
@@ -381,6 +378,9 @@
 
         double[] columnDensity = new double[cellW];
         double[] rowDensity = new double[cellH];
+        int capacity = cellW * cellH;
+        int[] px = new int[capacity];
+        int[] py = new int[capacity];
 
         int pixelCount = 0;
         for (int y = minY; y <= maxY; y++) {
@@ -392,6 +392,10 @@
                 }
                 columnDensity[x - minX]++;
                 rowDensity[y - minY]++;
+                if (pixelCount < capacity) {
+                    px[pixelCount] = x;
+                    py[pixelCount] = y;
+                }
                 pixelCount++;
             }
         }
@@ -420,11 +424,11 @@
             }
         }
 
-        if (splits.isEmpty()) {
-            return List.of();
-        }
-
-        return mergeBounds(splits, opts.withJoinGap(0));
+        if (!splits.isEmpty()) {
+            return mergeBounds(splits, opts.withJoinGap(0));
+        }
+
+        return clusterWithKMeans(frame, px, py, pixelCount, opts);
     }
 
     private static void normalise(double[] densities, int divisor) {
@@ -515,183 +519,6 @@
 
             if (countLow > 0) {
                 centroidLow = sumLow / countLow;
->>>>>>> e915045a
-            }
-            if (countHigh > 0) {
-                centroidHigh = sumHigh / countHigh;
-            }
-        }
-
-        double separation = Math.abs(centroidHigh - centroidLow);
-        if (separation < 1e-3) {
-            return null;
-        }
-        return refined;
-    }
-
-<<<<<<< HEAD
-    private static void register(List<FrameBounds> out, Set<String> seen, FrameBounds frame) {
-        String key = frame.minX() + ":" + frame.minY() + ":" + frame.maxX() + ":" + frame.maxY();
-        if (seen.add(key)) {
-            out.add(frame);
-        }
-    }
-
-    private static List<FrameBounds> splitFrameWithAi(FrameBounds frame, CleanSheet clean, Options opts) {
-        int minX = frame.minX();
-        int minY = frame.minY();
-        int maxX = frame.maxX();
-        int maxY = frame.maxY();
-
-        int width = clean.width();
-        int[] pixels = clean.pixels();
-
-        int cellW = Math.max(1, maxX - minX + 1);
-        int cellH = Math.max(1, maxY - minY + 1);
-
-        double[] columnDensity = new double[cellW];
-        double[] rowDensity = new double[cellH];
-        int capacity = cellW * cellH;
-        int[] px = new int[capacity];
-        int[] py = new int[capacity];
-
-        int pixelCount = 0;
-        for (int y = minY; y <= maxY; y++) {
-            int rowIndex = y * width;
-            for (int x = minX; x <= maxX; x++) {
-                int argb = pixels[rowIndex + x];
-                if ((argb >>> 24) == 0) {
-                    continue;
-                }
-                columnDensity[x - minX]++;
-                rowDensity[y - minY]++;
-                if (pixelCount < capacity) {
-                    px[pixelCount] = x;
-                    py[pixelCount] = y;
-                }
-                pixelCount++;
-            }
-        }
-
-        if (pixelCount <= opts.minFrameArea() && frame.area() <= opts.minFrameArea()) {
-            return List.of();
-        }
-
-        normalise(columnDensity, cellH);
-        normalise(rowDensity, cellW);
-
-        List<Segment> vertical = segmentAxis(columnDensity, minX, opts);
-        List<Segment> horizontal = segmentAxis(rowDensity, minY, opts);
-
-        if (vertical.size() <= 1 && horizontal.size() <= 1) {
-            return List.of();
-        }
-
-        List<FrameBounds> splits = new ArrayList<>();
-        for (Segment vx : vertical) {
-            for (Segment hy : horizontal) {
-                FrameBounds candidate = extractBounds(clean, vx, hy, opts);
-                if (candidate != null) {
-                    splits.add(candidate);
-                }
-            }
-        }
-
-        if (!splits.isEmpty()) {
-            return mergeBounds(splits, opts.withJoinGap(0));
-        }
-
-        return clusterWithKMeans(frame, px, py, pixelCount, opts);
-    }
-
-    private static void normalise(double[] densities, int divisor) {
-        double norm = divisor <= 0 ? 1.0 : divisor;
-        for (int i = 0; i < densities.length; i++) {
-            densities[i] = densities[i] / norm;
-        }
-    }
-
-    private static List<Segment> segmentAxis(double[] densities, int offset, Options opts) {
-        if (densities.length == 0) {
-            return List.of();
-        }
-        boolean[] gapMask = classifyGaps(densities, opts);
-        if (gapMask == null) {
-            return List.of(new Segment(offset, offset + densities.length));
-        }
-
-        List<Segment> segments = new ArrayList<>();
-        int minGap = Math.max(2, densities.length / 24);
-        int start = offset;
-        for (int idx = 0; idx < densities.length; ) {
-            if (!gapMask[idx]) {
-                idx++;
-                continue;
-            }
-            int runStart = idx;
-            while (idx < densities.length && gapMask[idx]) {
-                idx++;
-            }
-            int runEnd = idx;
-            if (runEnd - runStart >= minGap) {
-                int segmentEnd = offset + runStart;
-                if (segmentEnd > start) {
-                    segments.add(new Segment(start, segmentEnd));
-                }
-                start = offset + runEnd;
-            }
-        }
-        int finalEnd = offset + densities.length;
-        if (finalEnd > start) {
-            segments.add(new Segment(start, finalEnd));
-        }
-
-        if (segments.isEmpty()) {
-            return List.of(new Segment(offset, offset + densities.length));
-        }
-
-        return segments;
-    }
-
-    private static boolean[] classifyGaps(double[] densities, Options opts) {
-        double min = Double.POSITIVE_INFINITY;
-        double max = Double.NEGATIVE_INFINITY;
-        for (double v : densities) {
-            if (v < min) min = v;
-            if (v > max) max = v;
-        }
-        if (!Double.isFinite(min) || !Double.isFinite(max) || Math.abs(max - min) < 1e-4) {
-            return null;
-        }
-
-        double centroidLow = min;
-        double centroidHigh = max;
-        int iterations = Math.max(1, opts.aiIterations());
-        boolean[] assignment = new boolean[densities.length];
-
-        for (int iter = 0; iter < iterations; iter++) {
-            double sumLow = 0;
-            double sumHigh = 0;
-            int countLow = 0;
-            int countHigh = 0;
-
-            for (int i = 0; i < densities.length; i++) {
-                double value = densities[i];
-                double distLow = Math.abs(value - centroidLow);
-                double distHigh = Math.abs(value - centroidHigh);
-                if (distLow <= distHigh) {
-                    assignment[i] = true;
-                    sumLow += value;
-                    countLow++;
-                } else {
-                    assignment[i] = false;
-                    sumHigh += value;
-                    countHigh++;
-                }
-            }
-
-            if (countLow > 0) {
-                centroidLow = sumLow / countLow;
             }
             if (countHigh > 0) {
                 centroidHigh = sumHigh / countHigh;
@@ -712,17 +539,6 @@
         return gapMask;
     }
 
-=======
-        boolean gapIsLow = centroidLow < centroidHigh;
-        boolean[] gapMask = new boolean[densities.length];
-        for (int i = 0; i < densities.length; i++) {
-            boolean assignedLow = assignment[i];
-            gapMask[i] = gapIsLow ? assignedLow : !assignedLow;
-        }
-        return gapMask;
-    }
-
->>>>>>> e915045a
     private static FrameBounds extractBounds(CleanSheet clean, Segment vx, Segment hy, Options opts) {
         int sheetWidth = clean.width();
         int[] pixels = clean.pixels();
@@ -758,7 +574,6 @@
         }
         return bounds;
     }
-<<<<<<< HEAD
 
     private static List<FrameBounds> clusterWithKMeans(FrameBounds frame,
                                                        int[] pxRaw,
@@ -1039,8 +854,6 @@
             return ((result >>> 11) & ((1L << 53) - 1)) / (double) (1L << 53);
         }
     }
-=======
->>>>>>> e915045a
 
     private static int estimateBackground(int[] pixels, int width, int height) {
         Map<Integer, Integer> counts = new HashMap<>();
