--- conflicted
+++ resolved
@@ -232,14 +232,10 @@
                     new String[]{"wall_", "Wall_", "tile_wall_"});
 
             if (folderFloors.length > 0 && folderWalls.length > 0) {
-<<<<<<< HEAD
                 folderFloors = ensureVariety(folderFloors, 6, 0.06f);
                 folderWalls = ensureVariety(folderWalls, 6, 0.05f);
                 return new DungeonTextures(folderFloors, folderWalls, doorTile,
                         doorFrames, floorOverlays, wallOverlays);
-=======
-                return new DungeonTextures(folderFloors, folderWalls, upscaleTile(door));
->>>>>>> d2e536fb
             }
 
             BufferedImage floorSheet = loadFirstExistingImage(FLOOR_SHEETS);
@@ -248,14 +244,10 @@
                 BufferedImage[] sheetFloors = upscaleTiles(sliceSheet(floorSheet, 16));
                 BufferedImage[] sheetWalls = upscaleTiles(sliceSheet(wallSheet, 16));
                 if (sheetFloors.length > 0 && sheetWalls.length > 0) {
-<<<<<<< HEAD
                     sheetFloors = ensureVariety(sheetFloors, 6, 0.05f);
                     sheetWalls = ensureVariety(sheetWalls, 6, 0.04f);
                     return new DungeonTextures(sheetFloors, sheetWalls, doorTile,
                             doorFrames, floorOverlays, wallOverlays);
-=======
-                    return new DungeonTextures(sheetFloors, sheetWalls, upscaleTile(door));
->>>>>>> d2e536fb
                 }
             }
         } catch (IOException ex) {
@@ -300,7 +292,6 @@
                 BufferedImage img = ImageIO.read(in);
                 if (img != null) {
                     images.add(upscaleTile(img));
-<<<<<<< HEAD
                 }
             }
         }
@@ -312,8 +303,6 @@
                 BufferedImage img = ResourceLoader.image(entry.getValue());
                 if (img != null) {
                     images.add(upscaleTile(img));
-=======
->>>>>>> d2e536fb
                 }
             } catch (IOException ex) {
                 System.err.println("Failed to load tile variant: " + entry.getValue() + " -> " + ex.getMessage());
@@ -457,7 +446,6 @@
         return HiDpiScaler.scale(img, target, target);
     }
 
-<<<<<<< HEAD
     private static BufferedImage[] ensureVariety(BufferedImage[] base, int targetVariants, float hueStep) {
         if (base == null || base.length == 0 || base.length >= targetVariants) {
             return base == null ? new BufferedImage[0] : base;
@@ -515,8 +503,6 @@
         return value;
     }
 
-=======
->>>>>>> d2e536fb
     private static List<Path> locateDirectories(String relativePath) {
         Set<Path> dirs = new LinkedHashSet<>();
         for (Path base : candidateRoots()) {
