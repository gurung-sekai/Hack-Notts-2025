--- conflicted
+++ resolved
@@ -1102,7 +1102,6 @@
         for (Dir d : Dir.values()) {
             if (!hasRoomAt(step(location, d))) {
                 return d;
-<<<<<<< HEAD
             }
         }
         return Dir.N;
@@ -1194,8 +1193,6 @@
             encounter.preludeShown = true;
             if (!goldenKnightIntroShown) {
                 playGoldenKnightIntro();
-=======
->>>>>>> 1bea67d9
             }
             return;
         }
@@ -1218,126 +1215,9 @@
         if (script == null || script.slides().isEmpty()) {
             return;
         }
-<<<<<<< HEAD
         pauseForOverlay(() -> CutsceneDialog.play(SwingUtilities.getWindowAncestor(DungeonRooms.this), script));
     }
 
-=======
-        return Dir.N;
-    }
-
-    private boolean hasRoomAt(Point p) {
-        return p != null && world != null && world.containsKey(p);
-    }
-
-    private void openShop() {
-        Room current = room;
-        if (current != null) {
-            current.shopVisited = true;
-        }
-        pauseForOverlay(() -> {
-            ShopDialog.Result result = ShopDialog.showShop(SwingUtilities.getWindowAncestor(DungeonRooms.this), coins, playerHP, MAX_PLAYER_HP);
-            coins = Math.max(0, result.remainingCoins());
-            healPlayerTo(result.resultingHp());
-            String remark = result.closingRemark();
-            if (remark != null && !remark.isBlank()) {
-                showMessage(remark);
-            } else {
-                showMessage("The shopkeeper bids you safe travels.");
-            }
-        });
-    }
-
-    private void pauseForOverlay(Runnable runnable) {
-        boolean previousPaused = paused;
-        paused = true;
-        timer.stop();
-        try {
-            runnable.run();
-        } finally {
-            paused = previousPaused;
-            if (!timer.isRunning()) {
-                timer.start();
-            }
-            clearMovementInput(true);
-            requestFocusInWindow();
-        }
-    }
-
-    private void clearMovementInput() {
-        clearMovementInput(false);
-    }
-
-    private void clearMovementInput(boolean suppressNext) {
-        up = down = left = right = false;
-        if (suppressNext) {
-            suppressNextMovementPress = true;
-            suppressMovementDeadlineNanos = System.nanoTime() + 300_000_000L; // ~0.3s grace
-        }
-    }
-
-    private void healPlayerTo(int targetHp) {
-        int clamped = Math.max(0, Math.min(MAX_PLAYER_HP, targetHp));
-        if (clamped > playerHP) {
-            playerHP = clamped;
-            healTicks = HEAL_FLASH_TICKS;
-        } else {
-            playerHP = clamped;
-        }
-    }
-
-    private void playPrologueIfNeeded() {
-        if (introShown) {
-            return;
-        }
-        introShown = true;
-        pauseForOverlay(() -> CutsceneDialog.play(SwingUtilities.getWindowAncestor(DungeonRooms.this),
-                CutsceneLibrary.prologue()));
-    }
-
-    private void playGoldenKnightIntro() {
-        if (goldenKnightIntroShown) {
-            return;
-        }
-        goldenKnightIntroShown = true;
-        pauseForOverlay(() -> CutsceneDialog.play(SwingUtilities.getWindowAncestor(DungeonRooms.this),
-                CutsceneLibrary.goldenKnightMonologue()));
-    }
-
-    private void playBossPrelude(BossEncounter encounter) {
-        if (encounter == null || encounter.kind == null) {
-            return;
-        }
-        if (encounter.kind == BossBattlePanel.BossKind.GOLDEN_KNIGHT) {
-            encounter.preludeShown = true;
-            if (!goldenKnightIntroShown) {
-                playGoldenKnightIntro();
-            }
-            return;
-        }
-        if (encounter.preludeShown) {
-            return;
-        }
-        CutsceneScript script = CutsceneLibrary.bossPrelude(encounter.kind, storyChapterFor(encounter.kind));
-        encounter.preludeShown = true;
-        if (script == null || script.slides().isEmpty()) {
-            return;
-        }
-        pauseForOverlay(() -> CutsceneDialog.play(SwingUtilities.getWindowAncestor(DungeonRooms.this), script));
-    }
-
-    private void playBossEpilogue(BossBattlePanel.BossKind kind) {
-        if (kind == null || kind == BossBattlePanel.BossKind.GOLDEN_KNIGHT) {
-            return;
-        }
-        CutsceneScript script = CutsceneLibrary.bossEpilogue(kind, storyChapterFor(kind));
-        if (script == null || script.slides().isEmpty()) {
-            return;
-        }
-        pauseForOverlay(() -> CutsceneDialog.play(SwingUtilities.getWindowAncestor(DungeonRooms.this), script));
-    }
-
->>>>>>> 1bea67d9
     private void handleGameWon() {
         if (finaleShown) {
             return;
@@ -1456,7 +1336,6 @@
             if (!forced.isEmpty()) {
                 pool = forced;
             }
-<<<<<<< HEAD
         }
 
         EnemyType last = room.enemySpawns.isEmpty() ? null : room.enemySpawns.get(room.enemySpawns.size() - 1).type;
@@ -1472,23 +1351,6 @@
             }
         }
 
-=======
-        }
-
-        EnemyType last = room.enemySpawns.isEmpty() ? null : room.enemySpawns.get(room.enemySpawns.size() - 1).type;
-        if (last != null) {
-            List<EnemyType> nonRepeat = new ArrayList<>();
-            for (EnemyType type : pool) {
-                if (type != last) {
-                    nonRepeat.add(type);
-                }
-            }
-            if (!nonRepeat.isEmpty()) {
-                pool = nonRepeat;
-            }
-        }
-
->>>>>>> 1bea67d9
         return pool.get(rng.nextInt(pool.size()));
     }
 
@@ -1854,77 +1716,6 @@
             applyPlayerDamage(damage);
             enemy.cd = cooldown;
             triggerMeleeSwing(enemy);
-<<<<<<< HEAD
-=======
-        }
-        enemy.weapon = WeaponType.STAFF;
-        enemy.weaponAngle = angle;
-        enemy.attackAnimDuration = 20;
-        enemy.attackAnimTicks = 20;
-    }
-
-    private void triggerMeleeSwing(RoomEnemy enemy) {
-        if (enemy == null) {
-            return;
-        }
-        if (enemy.weapon != WeaponType.SWORD && enemy.weapon != WeaponType.HAMMER) {
-            return;
-        }
-        int duration = enemy.weapon == WeaponType.HAMMER ? 26 : 16;
-        enemy.attackAnimDuration = duration;
-        enemy.attackAnimTicks = duration;
-        enemy.weaponAngle = enemy.facingAngle;
-    }
-
-    private void startBowDraw(RoomEnemy enemy, double angle) {
-        if (enemy == null) {
-            return;
-        }
-        enemy.weapon = WeaponType.BOW;
-        enemy.weaponAngle = angle;
-        enemy.bowDrawTicks = Math.max(enemy.bowDrawTicks, 12);
-        enemy.attackAnimDuration = Math.max(enemy.attackAnimDuration, 12);
-        enemy.attackAnimTicks = Math.max(enemy.attackAnimTicks, 6);
-    }
-
-    private void triggerStaffCast(RoomEnemy enemy, double angle) {
-        if (enemy == null) {
-            return;
-        }
-        enemy.weapon = WeaponType.STAFF;
-        enemy.weaponAngle = angle;
-        enemy.attackAnimDuration = 20;
-        enemy.attackAnimTicks = 20;
-    }
-
-    private void triggerMeleeSwing(RoomEnemy enemy) {
-        if (enemy == null) {
-            return;
-        }
-        if (enemy.weapon != WeaponType.SWORD && enemy.weapon != WeaponType.HAMMER) {
-            return;
-        }
-        int duration = enemy.weapon == WeaponType.HAMMER ? 26 : 16;
-        enemy.attackAnimDuration = duration;
-        enemy.attackAnimTicks = duration;
-        enemy.weaponAngle = enemy.facingAngle;
-    }
-
-    private void startBowDraw(RoomEnemy enemy, double angle) {
-        if (enemy == null) {
-            return;
-        }
-        enemy.weapon = WeaponType.BOW;
-        enemy.weaponAngle = angle;
-        enemy.bowDrawTicks = Math.max(enemy.bowDrawTicks, 12);
-        enemy.attackAnimDuration = Math.max(enemy.attackAnimDuration, 12);
-        enemy.attackAnimTicks = Math.max(enemy.attackAnimTicks, 6);
-    }
-
-    private void triggerStaffCast(RoomEnemy enemy, double angle) {
-        if (enemy == null) {
-            return;
->>>>>>> 1bea67d9
         }
         enemy.weapon = WeaponType.STAFF;
         enemy.weaponAngle = angle;
