--- conflicted
+++ resolved
@@ -723,17 +723,10 @@
 
     private void initializeEnemySpawns(Room r) {
         if (r == null || r.spawnsPrepared) return;
-<<<<<<< HEAD
         int base = 2 + Math.min(roomsVisited / 5, 2); // 2..4 based on progress
         int variance = Math.min(roomsVisited / 6, 2);
         int count = base + rng.nextInt(variance + 1);
         count = Math.max(2, Math.min(5, count));
-=======
-        int base = 2 + Math.min(roomsVisited / 4, 3); // 2..5 based on progress
-        int variance = roomsVisited >= 8 ? 2 : 1;
-        int count = base + rng.nextInt(variance + 1);
-        count = Math.max(2, Math.min(6, count));
->>>>>>> dc428866
         int attempts = 0;
         while (r.enemySpawns.size() < count && attempts++ < count * 40) {
             int tx = 2 + rng.nextInt(COLS - 4);
@@ -1308,7 +1301,6 @@
         }
         if (enemy.weapon != WeaponType.SWORD && enemy.weapon != WeaponType.HAMMER) {
             return;
-<<<<<<< HEAD
         }
         int duration = enemy.weapon == WeaponType.HAMMER ? 26 : 16;
         enemy.attackAnimDuration = duration;
@@ -1331,30 +1323,6 @@
         if (enemy == null) {
             return;
         }
-=======
-        }
-        int duration = enemy.weapon == WeaponType.HAMMER ? 26 : 16;
-        enemy.attackAnimDuration = duration;
-        enemy.attackAnimTicks = duration;
-        enemy.weaponAngle = enemy.facingAngle;
-    }
-
-    private void startBowDraw(Enemy enemy, double angle) {
-        if (enemy == null) {
-            return;
-        }
-        enemy.weapon = WeaponType.BOW;
-        enemy.weaponAngle = angle;
-        enemy.bowDrawTicks = Math.max(enemy.bowDrawTicks, 12);
-        enemy.attackAnimDuration = Math.max(enemy.attackAnimDuration, 12);
-        enemy.attackAnimTicks = Math.max(enemy.attackAnimTicks, 6);
-    }
-
-    private void triggerStaffCast(Enemy enemy, double angle) {
-        if (enemy == null) {
-            return;
-        }
->>>>>>> dc428866
         enemy.weapon = WeaponType.STAFF;
         enemy.weaponAngle = angle;
         enemy.attackAnimDuration = 20;
