package World;

import World.gfx.DungeonTextures;
import Battle.scene.BossBattlePanel;
import Battle.scene.BossBattlePanel.Outcome;
import launcher.ControlAction;
import launcher.ControlsProfile;
import launcher.GameLauncher;
import launcher.GameSettings;
import launcher.LanguageBundle;
import security.GameSecurity;
import util.ResourceLoader;

import javax.imageio.ImageIO;
import javax.swing.JFrame;
import javax.swing.JOptionPane;
import javax.swing.JPanel;
import javax.swing.SwingUtilities;
import javax.swing.Timer;

import java.awt.AlphaComposite;
import java.awt.BasicStroke;
import java.awt.Color;
import java.awt.Dimension;
import java.awt.Graphics;
import java.awt.Graphics2D;
import java.awt.Point;
import java.awt.RadialGradientPaint;
import java.awt.Rectangle;
import java.awt.RenderingHints;
import java.awt.Stroke;
import java.awt.geom.AffineTransform;
import java.awt.geom.Path2D;
import java.awt.geom.Point2D;

import java.awt.event.ActionEvent;
import java.awt.event.ActionListener;
import java.awt.event.KeyEvent;
import java.awt.event.KeyListener;
import java.awt.event.MouseEvent;
import java.awt.event.MouseMotionAdapter;

import java.awt.image.BufferedImage;
import java.io.IOException;
import java.io.InputStream;
import java.io.Serial;
import java.io.Serializable;
import java.security.SecureRandom;
import java.util.ArrayList;
import java.util.Collections;
import java.util.EnumMap;
import java.util.EnumSet;
import java.util.HashMap;
import java.util.HashSet;
import java.util.Iterator;
import java.util.List;
import java.util.Locale;
import java.util.Map;
import java.util.Random;
import java.util.Set;
import java.util.function.Consumer;

/**
 * Top-down dungeon crawler panel with persistent rooms and procedural generation.
 * Player movement, combat, and interactions obey the control bindings supplied by {@link ControlsProfile}.
 */
public class DungeonRooms extends JPanel implements ActionListener, KeyListener {

    // ----- Tunables -----
    static final int TILE = 36;           // pixels per tile
    static final int COLS = 21;           // room width (odd looks nice)
    static final int ROWS = 13;           // room height (odd looks nice)
    static final int FPS  = 60;
    static final int PLAYER_SIZE = (int)(TILE * 0.6);
    static final int PLAYER_SPEED = 3;    // px per tick (tempered for slower pacing)
    static final Color BG = new Color(6, 24, 32);
    static final int PLAYER_PROJECTILE_RADIUS = 6;
    static final int ENEMY_PROJECTILE_RADIUS = 5;

    private static final int MINIMAP_MARGIN = 16;
    private static final int MINIMAP_CELL_MIN = 10;
    private static final int MINIMAP_CELL_MAX = 26;
    private static final int MINIMAP_MAX_WIDTH = 220;
    private static final int MINIMAP_MAX_HEIGHT = 220;
    private static final int MINIMAP_HEADER = 26;
    private static final int MINIMAP_FOOTER = 36;
    private static final int MINIMAP_HORIZONTAL_PADDING = 12;

    enum T { VOID, FLOOR, WALL, DOOR }
    enum Dir { N, S, W, E }

    enum EnemyType { ZOMBIE, IMP, KNIGHT, OGRE, PUMPKIN, SKELETON, WIZARD }

    enum WeaponType { CLAWS, SWORD, HAMMER, BOW, STAFF }

    enum ProjectileKind { ORB, ARROW }

    static class Enemy implements Serializable {
        @Serial
        private static final long serialVersionUID = 1L;
        int x, y;
        int size = (int)(TILE * 0.6);
        int cd = 0;
        boolean alive = true;
        EnemyType type = EnemyType.ZOMBIE;
        int maxHealth = 3;
        int health = 3;
        int braceTicks = 0;
        int windup = 0;
        int patternIndex = 0;
        double damageBuffer = 0.0;
        EnemySpawn spawn;
        WeaponType weapon = WeaponType.CLAWS;
        int attackAnimTicks = 0;
        int attackAnimDuration = 0;
        int bowDrawTicks = 0;
        double facingAngle = 0.0;
        double weaponAngle = 0.0;
    }

    static class Bullet implements Serializable {
        @Serial
        private static final long serialVersionUID = 1L;
        double x, y;
        double vx, vy;
        int r = ENEMY_PROJECTILE_RADIUS;
        boolean alive = true;
        double damage = 1.0;
        int life = 0;
        int maxLife = 420;
        boolean friendly = false;
        boolean useTexture = true;
        java.awt.Color tint;
        boolean explosive = false;
        int explosionRadius = 0;
        int explosionLife = 0;
        ProjectileKind kind = ProjectileKind.ORB;
    }

    static class Explosion implements Serializable {
        @Serial
        private static final long serialVersionUID = 1L;
        double x, y;
        int age = 0;
        int life = 18;
        int maxR = 22;
        Color inner = new Color(255, 200, 80);
        Color outer = new Color(255, 240, 160);
    }

    static class KeyPickup implements Serializable {
        @Serial
        private static final long serialVersionUID = 1L;
        int x, y;
        int r = 12;
    }

    static class EnemySpawn implements Serializable {
        @Serial
        private static final long serialVersionUID = 1L;
        int x, y;
        boolean defeated = false;
        EnemyType type = EnemyType.ZOMBIE;
    }

    static class BossEncounter implements Serializable {
        @Serial
        private static final long serialVersionUID = 1L;
        BossBattlePanel.BossKind kind;
        boolean defeated = false;
        boolean rewardClaimed = false;
    }

    static class Room implements Serializable {
        @Serial
        private static final long serialVersionUID = 1L;
        T[][] g = new T[COLS][ROWS];
        Set<Dir> doors = EnumSet.noneOf(Dir.class);
        List<Enemy> enemies = new ArrayList<>();
        List<KeyPickup> keyPickups = new ArrayList<>();
        List<EnemySpawn> enemySpawns = new ArrayList<>();
        EnumSet<Dir> lockedDoors = EnumSet.noneOf(Dir.class);
        boolean cleared = false;
        boolean spawnsPrepared = false;
        int floorThemeSeed = 0;
        int wallThemeSeed = 0;
        int paletteIndex = -1;
        int accentSeed = 0;
        Room() {
            for (int x = 0; x < COLS; x++)
                for (int y = 0; y < ROWS; y++)
                    g[x][y] = T.VOID;
        }
    }

    static class RoomPalette {
        final Color floorTint;
        final float floorAlpha;
        final Color floorAccent;
        final Color wallTint;
        final float wallAlpha;
        final Color wallHighlight;
        final Color wallShadow;

        RoomPalette(Color floorTint,
                    float floorAlpha,
                    Color floorAccent,
                    Color wallTint,
                    float wallAlpha,
                    Color wallHighlight,
                    Color wallShadow) {
            this.floorTint = floorTint;
            this.floorAlpha = floorAlpha;
            this.floorAccent = floorAccent;
            this.wallTint = wallTint;
            this.wallAlpha = wallAlpha;
            this.wallHighlight = wallHighlight;
            this.wallShadow = wallShadow;
        }
    }

    private static final RoomPalette[] ROOM_PALETTES = {
            new RoomPalette(
                    new Color(36, 90, 120), 0.26f,
                    new Color(90, 140, 170, 140),
                    new Color(20, 36, 54), 0.34f,
                    new Color(220, 240, 255, 130),
                    new Color(12, 20, 28, 150)
            ),
            new RoomPalette(
                    new Color(88, 48, 120), 0.24f,
                    new Color(150, 100, 180, 130),
                    new Color(40, 22, 58), 0.36f,
                    new Color(240, 220, 255, 120),
                    new Color(18, 8, 26, 170)
            ),
            new RoomPalette(
                    new Color(70, 96, 42), 0.22f,
                    new Color(130, 168, 94, 130),
                    new Color(32, 44, 24), 0.32f,
                    new Color(210, 232, 190, 120),
                    new Color(18, 24, 16, 150)
            ),
            new RoomPalette(
                    new Color(120, 76, 32), 0.24f,
                    new Color(176, 120, 60, 140),
                    new Color(54, 32, 16), 0.34f,
                    new Color(240, 214, 170, 120),
                    new Color(28, 16, 10, 160)
            ),
            new RoomPalette(
                    new Color(48, 72, 110), 0.28f,
                    new Color(120, 150, 190, 130),
                    new Color(26, 34, 54), 0.30f,
                    new Color(225, 230, 250, 130),
                    new Color(14, 18, 28, 160)
            )
    };

    private static final int MESSAGE_SECONDS = 3;
    private static final int MAX_PLAYER_HP = 5;
    private static final int HEAL_FLASH_TICKS = FPS * 2;
    private static final String PLAYER_IDLE_PREFIX = "resources/sprites/Knight/Idle/knight_m_idle_anim_f";
    private static final String ENEMY_IDLE_PREFIX = "resources/sprites/Imp/imp_idle_anim_f";
    private static final String BOSS_IDLE_PREFIX = "resources/sprites/Bigzombie/big_zombie_idle_anim_f";

    private final GameSettings settings;
    private final ControlsProfile controls;
    private final LanguageBundle texts;
    private final Consumer<DungeonRoomsSnapshot> saveHandler;
    private final Runnable exitHandler;
    private final BossBattleHost bossBattleHost;

    private final Timer timer;
    private final int messageDurationTicks;

    private Random rng = new Random();
    private SecureRandom secureRandom = GameSecurity.secureRandom();

    // Persistent world: integer-grid of rooms using world coordinates
    private Map<Point, Room> world = new HashMap<>();
    private Map<Point, BossEncounter> bossEncounters = new HashMap<>();
    private Set<Point> visited = new HashSet<>();
    private List<BossBattlePanel.BossKind> bossPool = new ArrayList<>();
    private Point worldPos = new Point(0, 0);   // current room coordinate
    private int roomsVisited = 1;

    private Room room;                 // current room
    private Rectangle player;          // player rectangle in pixels
    private boolean up, down, left, right;

    private DungeonTextures textures;
    private BufferedImage[] playerIdleFrames;
    private Map<EnemyType, BufferedImage[]> enemyIdleAnimations = new EnumMap<>(EnemyType.class);
    private BufferedImage[] defaultEnemyFrames;
    private BufferedImage[] bossIdleFrames;
    private BufferedImage playerShotTexture;
    private BufferedImage enemyShotTexture;
    private int animTick = 0;
    private int mouseX = COLS * TILE / 2, mouseY = ROWS * TILE / 2;
    private final List<Bullet> bullets = new ArrayList<>();       // enemy bullets
    private final List<Bullet> playerBullets = new ArrayList<>(); // player bullets
    private final List<Explosion> explosions = new ArrayList<>();
    private int playerHP = MAX_PLAYER_HP;
    private int iFrames = 0;
    private int healTicks = 0;
    private double playerDamageBuffer = 0.0;
    private int keysHeld = 0;
    private String statusMessage = "";
    private int statusTicks = 0;
    private volatile boolean inBoss = false;
    private boolean paused;
    private Dimension renderSize;
    private double scaleX = 1.0;
    private double scaleY = 1.0;

    public DungeonRooms(GameSettings settings,
                        ControlsProfile controls,
                        LanguageBundle texts,
                        Consumer<DungeonRoomsSnapshot> saveHandler,
                        Runnable exitHandler,
                        DungeonRoomsSnapshot snapshot,
                        BossBattleHost bossBattleHost) {
        GameSecurity.verifyIntegrity();
        this.settings = settings == null ? new GameSettings() : new GameSettings(settings);
        this.controls = controls == null ? new ControlsProfile() : new ControlsProfile(controls);
        this.texts = texts == null ? new LanguageBundle(this.settings.language()) : texts;
        this.saveHandler = saveHandler == null ? snapshotIgnored -> { } : saveHandler;
        this.exitHandler = exitHandler == null ? () -> { } : exitHandler;
        this.bossBattleHost = bossBattleHost;
        this.timer = new Timer(1000 / Math.max(30, this.settings.refreshRate()), this);
        this.messageDurationTicks = Math.max(1, this.settings.refreshRate() * MESSAGE_SECONDS);
        this.renderSize = this.settings.resolution();

        setPreferredSize(new Dimension(renderSize));
        setBackground(BG);
        setFocusable(true);
        addKeyListener(this);
        updateScale();

        addMouseMotionListener(new MouseMotionAdapter() {
            @Override public void mouseMoved(MouseEvent e) {
                Point p = toGameCoords(e.getX(), e.getY());
                mouseX = p.x;
                mouseY = p.y;
            }

            @Override public void mouseDragged(MouseEvent e) {
                Point p = toGameCoords(e.getX(), e.getY());
                mouseX = p.x;
                mouseY = p.y;
            }
        });

        if (snapshot != null) {
            restoreFromSnapshot(snapshot);
        } else {
            initializeNewRun();
        }

        timer.start();
    }

    private void initializeNewRun() {
        rng = new Random();
        secureRandom = GameSecurity.secureRandom();
        world = new HashMap<>();
        bossEncounters = new HashMap<>();
        visited = new HashSet<>();
        bossPool = new ArrayList<>();
        worldPos = new Point(0, 0);
        roomsVisited = 1;
        bullets.clear();
        playerBullets.clear();
        explosions.clear();
        up = down = left = right = false;
        playerHP = MAX_PLAYER_HP;
        iFrames = 0;
        playerDamageBuffer = 0.0;
        keysHeld = 0;
        statusMessage = "";
        statusTicks = 0;
        inBoss = false;
        paused = false;
        refreshArtAssets();
        initializeBossPool();
        room = makeOrGetRoom(worldPos, null);
        spawnEnemiesIfNeeded(worldPos, room);
        placePlayerAtCenter();
        visited.add(new Point(worldPos));
        showMessage(texts.text("intro"));
    }

    private void restoreFromSnapshot(DungeonRoomsSnapshot snapshot) {
        refreshArtAssets();

        world = snapshot.world();
        bossEncounters = snapshot.bossEncounters();
        visited = snapshot.visited();
        bossPool = snapshot.bossPool();
        worldPos = snapshot.worldPos();
        roomsVisited = snapshot.roomsVisited();
        room = snapshot.currentRoom();
        player = snapshot.playerRect();
        if (player == null) {
            placePlayerAtCenter();
        }
        ensureRoomTheme(room);
        normalizeEnemyState(room);
        up = snapshot.moveUp();
        down = snapshot.moveDown();
        left = snapshot.moveLeft();
        right = snapshot.moveRight();
        bullets.clear();
        bullets.addAll(snapshot.enemyBullets());
        playerBullets.clear();
        playerBullets.addAll(snapshot.playerBullets());
        ensureProjectileDefaults(bullets, ENEMY_PROJECTILE_RADIUS);
        ensureProjectileDefaults(playerBullets, PLAYER_PROJECTILE_RADIUS);
        explosions.clear();
        explosions.addAll(snapshot.explosions());
        playerHP = snapshot.playerHP();
        iFrames = snapshot.iFrames();
        playerDamageBuffer = snapshot.playerDamageBuffer();
        keysHeld = snapshot.keysHeld();
        statusMessage = snapshot.statusMessage() == null ? "" : snapshot.statusMessage();
        statusTicks = snapshot.statusTicks();
        inBoss = snapshot.inBoss();
        animTick = snapshot.animTick();
        mouseX = snapshot.mouseX();
        mouseY = snapshot.mouseY();
        rng = snapshot.rng();
        secureRandom = snapshot.secureRandom();
        paused = false;
    }

    private void refreshArtAssets() {
        textures = DungeonTextures.load();
        playerIdleFrames = loadSpriteSequence(PLAYER_IDLE_PREFIX, 0, 3);
        if (playerIdleFrames == null) {
            playerIdleFrames = fallbackIdleFrames(new Color(255, 214, 102), new Color(40, 30, 10));
        }
        defaultEnemyFrames = loadSpriteSequence(ENEMY_IDLE_PREFIX, 0, 3);
        if (defaultEnemyFrames == null) {
            defaultEnemyFrames = fallbackIdleFrames(new Color(198, 72, 72), new Color(38, 20, 20));
        }
        enemyIdleAnimations.clear();
        for (EnemyType type : EnemyType.values()) {
            enemyIdleAnimations.put(type, loadEnemyAnimation(type));
        }
        bossIdleFrames = loadSpriteSequence(BOSS_IDLE_PREFIX, 0, 3);
        if (bossIdleFrames == null) {
            bossIdleFrames = fallbackIdleFrames(new Color(120, 210, 150), new Color(32, 60, 40));
        }
        playerShotTexture = createProjectileTexture(
                new Color(212, 247, 255, 255),
                new Color(112, 206, 255, 220),
                new Color(24, 110, 196, 170));
        enemyShotTexture = createProjectileTexture(
                new Color(255, 205, 150, 255),
                new Color(232, 118, 62, 225),
                new Color(132, 36, 20, 180));
    }

    private void ensureProjectileDefaults(List<Bullet> projectiles, int desiredRadius) {
        if (projectiles == null) {
            return;
        }
        for (Bullet b : projectiles) {
            if (b == null) {
                continue;
            }
            b.r = desiredRadius;
            if (b.maxLife <= 0) {
                b.maxLife = 420;
            }
            if (b.damage <= 0) {
                b.damage = 1.0;
            }
            if (b.tint == null && !b.friendly) {
                b.useTexture = true;
            }
            if (b.kind == null) {
                b.kind = ProjectileKind.ORB;
            }
        }
    }

    private void updateScale() {
        scaleX = renderSize.getWidth() / (double) (COLS * TILE);
        scaleY = renderSize.getHeight() / (double) (ROWS * TILE);
        if (Double.isNaN(scaleX) || scaleX <= 0) {
            scaleX = 1.0;
        }
        if (Double.isNaN(scaleY) || scaleY <= 0) {
            scaleY = 1.0;
        }
    }

    private Point toGameCoords(int x, int y) {
        int gx = (int) Math.round(x / scaleX);
        int gy = (int) Math.round(y / scaleY);
        return new Point(Math.max(0, Math.min(COLS * TILE, gx)), Math.max(0, Math.min(ROWS * TILE, gy)));
    }

    private BufferedImage[] loadSpriteSequence(String prefix, int from, int toInclusive) {
        List<BufferedImage> frames = new ArrayList<>();
        for (int i = from; i <= toInclusive; i++) {
            String resource = prefix + i + ".png";
            try (InputStream in = ResourceLoader.open(resource)) {
                if (in == null) {
                    continue;
                }
                BufferedImage img = ImageIO.read(in);
                if (img != null) {
                    frames.add(img);
                }
            } catch (IOException ex) {
                System.err.println("Failed to load sprite frame: " + resource + " -> " + ex.getMessage());
            }
        }
        return frames.isEmpty() ? null : frames.toArray(new BufferedImage[0]);
    }

    private BufferedImage[] fallbackIdleFrames(Color base, Color outline) {
        BufferedImage[] frames = new BufferedImage[4];
        for (int i = 0; i < frames.length; i++) {
            BufferedImage img = new BufferedImage(32, 32, BufferedImage.TYPE_INT_ARGB);
            Graphics2D g = img.createGraphics();
            try {
                g.setRenderingHint(RenderingHints.KEY_ANTIALIASING, RenderingHints.VALUE_ANTIALIAS_ON);
                g.setColor(base);
                int wobble = i % 2;
                g.fillOval(4, 6 + wobble, 24, 24 - wobble);
                g.setColor(outline);
                g.setStroke(new BasicStroke(2f));
                g.drawOval(4, 6 + wobble, 24, 24 - wobble);
                g.setColor(new Color(255, 255, 255, 120));
                g.fillOval(10, 10 + wobble, 8, 8);
            } finally {
                g.dispose();
            }
            frames[i] = img;
        }
        return frames;
    }

    private BufferedImage[] loadEnemyAnimation(EnemyType type) {
        String prefix = switch (type) {
            case ZOMBIE -> "resources/sprites/Bigzombie/big_zombie_idle_anim_f";
            case IMP -> ENEMY_IDLE_PREFIX;
            case KNIGHT -> "resources/sprites/Knight/Idle/knight_m_idle_anim_f";
            case OGRE -> "resources/sprites/Ogre/ogre_idle_anim_f";
            case PUMPKIN -> "resources/sprites/Pumpkin/pumpkin_dude_idle_anim_f";
            case SKELETON -> "resources/sprites/Skeleton/skelet_idle_anim_f";
            case WIZARD -> "resources/sprites/Wizard/wizzard_m_idle_anim_f";
        };
        BufferedImage[] frames = loadSpriteSequence(prefix, 0, 3);
        if (frames == null || frames.length == 0) {
            Color[] palette = enemyFallbackPalette(type);
            frames = fallbackIdleFrames(palette[0], palette[1]);
        }
        return frames;
    }

    private Color[] enemyFallbackPalette(EnemyType type) {
        return switch (type) {
            case ZOMBIE -> new Color[]{new Color(126, 186, 132), new Color(24, 60, 32)};
            case IMP -> new Color[]{new Color(198, 72, 72), new Color(38, 20, 20)};
            case KNIGHT -> new Color[]{new Color(180, 180, 200), new Color(68, 70, 88)};
            case OGRE -> new Color[]{new Color(150, 104, 44), new Color(66, 34, 10)};
            case PUMPKIN -> new Color[]{new Color(224, 132, 40), new Color(90, 42, 8)};
            case SKELETON -> new Color[]{new Color(230, 230, 230), new Color(76, 86, 106)};
            case WIZARD -> new Color[]{new Color(120, 90, 200), new Color(40, 28, 70)};
        };
    }

    private BufferedImage createProjectileTexture(Color core, Color mid, Color edge) {
        int size = 48;
        BufferedImage img = new BufferedImage(size, size, BufferedImage.TYPE_INT_ARGB);
        Graphics2D g = img.createGraphics();
        try {
            g.setRenderingHint(RenderingHints.KEY_ANTIALIASING, RenderingHints.VALUE_ANTIALIAS_ON);
            g.setRenderingHint(RenderingHints.KEY_RENDERING, RenderingHints.VALUE_RENDER_QUALITY);
            Point2D center = new Point2D.Float(size / 2f, size / 2f);
            RadialGradientPaint paint = new RadialGradientPaint(center, size / 2f,
                    new float[]{0f, 0.55f, 1f},
                    new Color[]{core, mid, new Color(edge.getRed(), edge.getGreen(), edge.getBlue(), Math.min(255, edge.getAlpha() + 30))});
            g.setPaint(paint);
            g.fillOval(0, 0, size, size);
            g.setComposite(AlphaComposite.SrcOver.derive(0.8f));
            g.setColor(new Color(255, 255, 255, 190));
            int highlightW = size / 4;
            int highlightH = size / 5;
            g.fillOval(size / 2 - highlightW, size / 2 - highlightH - 4, highlightW, highlightH);
            g.setComposite(AlphaComposite.SrcOver);
            g.setStroke(new BasicStroke(2f));
            g.setColor(new Color(mid.getRed(), mid.getGreen(), mid.getBlue(), 200));
            g.drawOval(2, 2, size - 4, size - 4);
        } finally {
            g.dispose();
        }
        return img;
    }

    private void drawProjectile(Graphics2D g, Bullet bullet, BufferedImage texture, Color fallbackColour) {
        if (bullet == null || !bullet.alive) {
            return;
        }
        if (bullet.kind == ProjectileKind.ARROW) {
            drawArrowProjectile(g, bullet);
            return;
        }
        int diameter = Math.max(4, bullet.r * 2);
        int drawX = (int) Math.round(bullet.x - diameter / 2.0);
        int drawY = (int) Math.round(bullet.y - diameter / 2.0);
        boolean renderTexture = texture != null && bullet.useTexture;
        if (renderTexture) {
            g.drawImage(texture, drawX, drawY, diameter, diameter, null);
        }
        if (!renderTexture) {
            Color original = g.getColor();
            Color colour = bullet.tint != null ? bullet.tint : (fallbackColour == null ? Color.WHITE : fallbackColour);
            g.setColor(colour);
            g.fillOval(drawX, drawY, diameter, diameter);
            g.setColor(original);
        }
    }

    private void drawArrowProjectile(Graphics2D g, Bullet bullet) {
        AffineTransform oldTransform = g.getTransform();
        Stroke oldStroke = g.getStroke();
        g.translate(bullet.x, bullet.y);
        double angle = Math.atan2(bullet.vy, bullet.vx);
        g.rotate(angle);
        int length = Math.max(18, bullet.r * 4);
        int shaftWidth = Math.max(2, bullet.r / 2);
        Color shaft = bullet.tint != null ? new Color(Math.max(0, bullet.tint.getRed() - 30),
                Math.max(0, bullet.tint.getGreen() - 30),
                Math.max(0, bullet.tint.getBlue() - 30),
                bullet.tint.getAlpha()) : new Color(200, 200, 200);
        Color head = bullet.tint != null ? bullet.tint : new Color(255, 255, 255);
        g.setStroke(new BasicStroke(shaftWidth, BasicStroke.CAP_ROUND, BasicStroke.JOIN_ROUND));
        g.setColor(shaft);
        g.drawLine(-length / 2, 0, length / 2 - 4, 0);
        Path2D.Double arrowHead = new Path2D.Double();
        arrowHead.moveTo(length / 2, 0);
        arrowHead.lineTo(length / 2 - 6, -4 - shaftWidth / 2.0);
        arrowHead.lineTo(length / 2 - 6, 4 + shaftWidth / 2.0);
        arrowHead.closePath();
        g.setColor(head);
        g.fill(arrowHead);
        g.setStroke(oldStroke);
        g.setTransform(oldTransform);
    }

    // ======= Room creation / persistence =======

    /** Get existing room at pos or create a new one with 1–3 doors. Guarantees an entrance if required. */
    private Room makeOrGetRoom(Point pos, Dir mustHaveEntrance) {
        Room r = world.get(pos);
        if (r == null) {
            r = generateNewRoom(mustHaveEntrance);
            configureLocksForNewRoom(pos, r, mustHaveEntrance);
            world.put(new Point(pos), r); // store a copy of key to avoid mutation issues
            ensureRoomTheme(r);
            normalizeEnemyState(r);
            return r;
        }
        // Ensure the entrance exists if we’re entering from a new side later
        if (mustHaveEntrance != null && !r.doors.contains(mustHaveEntrance)) {
            r.doors.add(mustHaveEntrance);
            carveDoorOnGrid(r, mustHaveEntrance);
        }
        if (mustHaveEntrance != null) {
            r.lockedDoors.remove(mustHaveEntrance);
        }
        ensureRoomTheme(r);
        normalizeEnemyState(r);
        return r;
    }

    private void configureLocksForNewRoom(Point pos, Room r, Dir mustHaveEntrance) {
        EnumSet<Dir> locks = EnumSet.noneOf(Dir.class);
        if (pos.x == 0 && pos.y == 0) {
            r.lockedDoors = locks;
            return;
        }
        for (Dir d : r.doors) {
            if (d == mustHaveEntrance) continue;
            if (secureRandom.nextDouble() < 0.45) {
                locks.add(d);
            }
        }
        r.lockedDoors = locks;
    }

    private void spawnEnemiesIfNeeded(Point pos, Room r) {
        if (r == null || r.cleared) return;
        if (isBossRoom(pos)) return;
        if (!r.spawnsPrepared) {
            initializeEnemySpawns(r);
        }
        if (!r.enemies.isEmpty()) return;

        for (EnemySpawn spawn : r.enemySpawns) {
            if (spawn.defeated) continue;
            Enemy e = instantiateEnemyFromSpawn(spawn);
            r.enemies.add(e);
        }
    }

    private static final EnumSet<EnemyType> MELEE_ENEMIES = EnumSet.of(
            EnemyType.ZOMBIE,
            EnemyType.KNIGHT,
            EnemyType.OGRE
    );
    private static final EnumSet<EnemyType> RANGED_ENEMIES = EnumSet.of(
            EnemyType.IMP,
            EnemyType.PUMPKIN,
            EnemyType.SKELETON,
            EnemyType.WIZARD
    );

    private void initializeEnemySpawns(Room r) {
        if (r == null || r.spawnsPrepared) return;
        int base = 2 + Math.min(roomsVisited / 5, 2); // 2..4 based on progress
        int variance = Math.min(roomsVisited / 6, 2);
        int count = base + rng.nextInt(variance + 1);
        count = Math.max(2, Math.min(5, count));
        int attempts = 0;
        while (r.enemySpawns.size() < count && attempts++ < count * 40) {
            int tx = 2 + rng.nextInt(COLS - 4);
            int ty = 2 + rng.nextInt(ROWS - 4);
            if (r.g[tx][ty] != T.FLOOR) continue;
            int px = tx * TILE + TILE / 2;
            int py = ty * TILE + TILE / 2;
            if (!isRectFree(r, px, py, (int) (TILE * 0.3))) continue;
            if (player != null) {
                int pcx = player.x + player.width / 2;
                int pcy = player.y + player.height / 2;
                if (Math.abs(px - pcx) + Math.abs(py - pcy) < TILE * 4) continue;
            }
            EnemySpawn spawn = new EnemySpawn();
            spawn.x = px;
            spawn.y = py;
            spawn.type = chooseEnemyTypeForRoom(r);
            r.enemySpawns.add(spawn);
        }
        r.spawnsPrepared = true;
    }

    private void ensureRoomTheme(Room room) {
        if (room == null) {
            return;
        }
        if (room.floorThemeSeed == 0) {
            room.floorThemeSeed = secureRandom.nextInt(10_000);
        }
        if (room.wallThemeSeed == 0) {
            room.wallThemeSeed = secureRandom.nextInt(10_000);
        }
        boolean paletteUnassigned = room.paletteIndex < 0 || room.paletteIndex >= ROOM_PALETTES.length;
        if (!paletteUnassigned && room.accentSeed == 0) {
            paletteUnassigned = true;
        }
        if (room.accentSeed == 0) {
            room.accentSeed = secureRandom.nextInt(10_000);
        }
        if (paletteUnassigned) {
            room.paletteIndex = Math.floorMod(room.floorThemeSeed + room.wallThemeSeed, ROOM_PALETTES.length);
        }
    }

    private void normalizeEnemyState(Room room) {
        if (room == null) {
            return;
        }
        if (room.enemySpawns != null) {
            for (EnemySpawn spawn : room.enemySpawns) {
                if (spawn != null && spawn.type == null) {
                    spawn.type = EnemyType.ZOMBIE;
                }
            }
        }
        if (room.enemies != null) {
            for (Enemy enemy : room.enemies) {
                if (enemy == null) {
                    continue;
                }
                if (enemy.type == null) {
                    enemy.type = EnemyType.ZOMBIE;
                }
                if (enemy.maxHealth <= 0) {
                    enemy.type = enemy.type == null ? EnemyType.ZOMBIE : enemy.type;
                    applyEnemyDefaults(enemy);
                } else {
                    enemy.health = Math.max(1, enemy.health <= 0 ? enemy.maxHealth : Math.min(enemy.maxHealth, enemy.health));
                    enemy.damageBuffer = Math.max(0.0, enemy.damageBuffer);
                }
                if (enemy.weapon == null) {
                    enemy.weapon = weaponFor(enemy.type);
                }
                if (!Double.isFinite(enemy.weaponAngle)) {
                    enemy.weaponAngle = 0.0;
                }
                if (!Double.isFinite(enemy.facingAngle)) {
                    enemy.facingAngle = 0.0;
                }
                enemy.attackAnimDuration = Math.max(0, enemy.attackAnimDuration);
                enemy.attackAnimTicks = Math.max(0, Math.min(enemy.attackAnimTicks, enemy.attackAnimDuration));
                enemy.bowDrawTicks = Math.max(0, enemy.bowDrawTicks);
            }
        }
    }

    private Enemy instantiateEnemyFromSpawn(EnemySpawn spawn) {
        Enemy e = new Enemy();
        e.x = spawn.x;
        e.y = spawn.y;
        e.cd = rng.nextInt(45);
        e.spawn = spawn;
        e.type = spawn.type == null ? EnemyType.ZOMBIE : spawn.type;
        e.weaponAngle = 0.0;
        e.facingAngle = 0.0;
        e.attackAnimTicks = 0;
        e.attackAnimDuration = 0;
        e.bowDrawTicks = 0;
        applyEnemyDefaults(e);
        return e;
    }

    private void applyEnemyDefaults(Enemy enemy) {
        switch (enemy.type) {
            case ZOMBIE -> {
                enemy.size = (int) (TILE * 0.68);
                enemy.maxHealth = 3;
            }
            case IMP -> {
                enemy.size = (int) (TILE * 0.6);
                enemy.maxHealth = 2;
            }
            case KNIGHT -> {
                enemy.size = (int) (TILE * 0.7);
                enemy.maxHealth = 6;
                enemy.braceTicks = 0;
            }
            case OGRE -> {
                enemy.size = (int) (TILE * 0.82);
                enemy.maxHealth = 7;
            }
            case PUMPKIN -> {
                enemy.size = (int) (TILE * 0.6);
                enemy.maxHealth = 3;
            }
            case SKELETON -> {
                enemy.size = (int) (TILE * 0.62);
                enemy.maxHealth = 2;
            }
            case WIZARD -> {
                enemy.size = (int) (TILE * 0.7);
                enemy.maxHealth = 4;
            }
        }
        enemy.health = enemy.maxHealth;
        enemy.damageBuffer = 0.0;
        enemy.patternIndex = rng.nextInt(3);
        enemy.weapon = weaponFor(enemy.type);
        enemy.attackAnimTicks = 0;
        enemy.attackAnimDuration = 0;
        enemy.bowDrawTicks = 0;
        enemy.weaponAngle = 0.0;
        enemy.facingAngle = 0.0;
    }

    private EnemyType chooseEnemyTypeForRoom(Room room) {
        if (room == null) {
            return EnemyType.ZOMBIE;
        }

        EnumMap<EnemyType, Integer> counts = new EnumMap<>(EnemyType.class);
        for (EnemySpawn spawn : room.enemySpawns) {
            EnemyType type = spawn == null || spawn.type == null ? EnemyType.ZOMBIE : spawn.type;
            counts.merge(type, 1, Integer::sum);
        }

        List<EnemyType> pool = buildEnemyPool(counts);
        if (pool.isEmpty()) {
            return EnemyType.ZOMBIE;
        }

        boolean hasMelee = counts.keySet().stream().anyMatch(MELEE_ENEMIES::contains);
        boolean hasRanged = counts.keySet().stream().anyMatch(RANGED_ENEMIES::contains);
        if (!hasMelee || !hasRanged) {
            List<EnemyType> forced = new ArrayList<>();
            for (EnemyType type : pool) {
                if (!hasMelee && MELEE_ENEMIES.contains(type)) {
                    forced.add(type);
                } else if (!hasRanged && RANGED_ENEMIES.contains(type)) {
                    forced.add(type);
                }
            }
            if (!forced.isEmpty()) {
                pool = forced;
            }
        }

        EnemyType last = room.enemySpawns.isEmpty() ? null : room.enemySpawns.get(room.enemySpawns.size() - 1).type;
        if (last != null) {
            List<EnemyType> nonRepeat = new ArrayList<>();
            for (EnemyType type : pool) {
                if (type != last) {
                    nonRepeat.add(type);
                }
            }
            if (!nonRepeat.isEmpty()) {
                pool = nonRepeat;
            }
        }

        return pool.get(rng.nextInt(pool.size()));
    }

    private List<EnemyType> buildEnemyPool(Map<EnemyType, Integer> counts) {
        List<EnemyType> pool = new ArrayList<>();
        for (EnemyType type : unlockedEnemyTypes()) {
            int limit = perRoomLimit(type);
            int current = counts.getOrDefault(type, 0);
            if (current >= limit) {
                continue;
            }
            int weight = enemySpawnWeight(type);
            for (int i = 0; i < weight; i++) {
                pool.add(type);
            }
        }
        return pool;
    }

    private List<EnemyType> unlockedEnemyTypes() {
        List<EnemyType> types = new ArrayList<>();
        types.add(EnemyType.ZOMBIE);
        if (roomsVisited >= 1) {
            types.add(EnemyType.IMP);
<<<<<<< HEAD
        }
        if (roomsVisited >= 2) {
            types.add(EnemyType.SKELETON);
        }
=======
        }
        if (roomsVisited >= 2) {
            types.add(EnemyType.SKELETON);
        }
>>>>>>> 1d95af84
        if (roomsVisited >= 3) {
            types.add(EnemyType.PUMPKIN);
        }
        if (roomsVisited >= 4) {
            types.add(EnemyType.KNIGHT);
        }
        if (roomsVisited >= 5) {
            types.add(EnemyType.WIZARD);
        }
        if (roomsVisited >= 6) {
            types.add(EnemyType.OGRE);
        }
        return types;
    }

    private int perRoomLimit(EnemyType type) {
        return switch (type) {
            case ZOMBIE -> 2 + roomsVisited / 10;
            case IMP, SKELETON, PUMPKIN -> 2;
            case WIZARD -> roomsVisited >= 8 ? 2 : 1;
            case KNIGHT -> roomsVisited >= 7 ? 2 : 1;
            case OGRE -> 1 + roomsVisited / 12;
        };
    }

    private int enemySpawnWeight(EnemyType type) {
        return switch (type) {
            case ZOMBIE -> 3;
            case IMP -> 2;
            case SKELETON -> roomsVisited >= 3 ? 2 : 1;
            case PUMPKIN -> roomsVisited >= 4 ? 2 : 1;
            case KNIGHT -> roomsVisited >= 6 ? 2 : 1;
            case WIZARD -> roomsVisited >= 7 ? 2 : 1;
            case OGRE -> roomsVisited >= 8 ? 2 : 1;
        };
    }

    private WeaponType weaponFor(EnemyType type) {
        return switch (type) {
            case ZOMBIE, KNIGHT -> WeaponType.SWORD;
            case OGRE -> WeaponType.HAMMER;
            case PUMPKIN, SKELETON -> WeaponType.BOW;
            case WIZARD -> WeaponType.STAFF;
            case IMP -> WeaponType.CLAWS;
        };
<<<<<<< HEAD
=======
    }

    private WeaponType weaponFor(EnemyType type) {
        return switch (type) {
            case ZOMBIE, KNIGHT -> WeaponType.SWORD;
            case OGRE -> WeaponType.HAMMER;
            case PUMPKIN, SKELETON -> WeaponType.BOW;
            case WIZARD -> WeaponType.STAFF;
            case IMP -> WeaponType.CLAWS;
        };
>>>>>>> 1d95af84
    }

    private boolean isBossRoom(Point pos) {
        BossEncounter encounter = bossEncounters.get(pos);
        return encounter != null && !encounter.defeated;
    }

    private boolean isRectFree(Room r, int cx, int cy, int half) {
        int minTX = Math.max(0, (cx - half) / TILE);
        int maxTX = Math.min(COLS - 1, (cx + half - 1) / TILE);
        int minTY = Math.max(0, (cy - half) / TILE);
        int maxTY = Math.min(ROWS - 1, (cy + half - 1) / TILE);
        for (int tx = minTX; tx <= maxTX; tx++) {
            for (int ty = minTY; ty <= maxTY; ty++) {
                if (r.g[tx][ty] == T.WALL) return false;
            }
        }
        return true;
    }

    private void updateCombat() {
        if (room == null) return;
        updateRoomClearState(room);

        int pcx = player.x + player.width/2;
        int pcy = player.y + player.height/2;

        for (Enemy e : room.enemies) {
            if (!e.alive) {
                continue;
            }
            updateEnemyBehavior(e, pcx, pcy);
        }

        updateEnemyProjectiles(pcx, pcy);
        updatePlayerProjectiles();
        room.enemies.removeIf(e -> !e.alive);
        updateRoomClearState(room);

        for (Explosion ex : explosions) {
            ex.age++;
        }
        explosions.removeIf(ex -> ex.age >= ex.life);
    }

    private void updateEnemyBehavior(Enemy enemy, int pcx, int pcy) {
        if (enemy == null || !enemy.alive) {
            return;
        }
        if (enemy.cd > 0) {
            enemy.cd--;
        }
        if (enemy.braceTicks > 0) {
            enemy.braceTicks--;
        }

        boolean preppingHeavy = enemy.type == EnemyType.OGRE && enemy.windup > 0;
        if (!preppingHeavy) {
            if (enemy.attackAnimTicks > 0) {
                enemy.attackAnimTicks--;
            } else {
                enemy.attackAnimTicks = 0;
            }
        }
        if (enemy.bowDrawTicks > 0) {
            enemy.bowDrawTicks--;
        }

        double angleToPlayer = Math.atan2(pcy - enemy.y, pcx - enemy.x);
        if (!Double.isFinite(angleToPlayer)) {
            angleToPlayer = 0.0;
        }
        enemy.facingAngle = angleToPlayer;
        if (enemy.attackAnimTicks <= 0 && !preppingHeavy) {
            enemy.weaponAngle = angleToPlayer;
        }

        double distance = Math.hypot(pcx - enemy.x, pcy - enemy.y);
        switch (enemy.type) {
            case ZOMBIE -> {
                moveEnemyToward(enemy, pcx, pcy, 0.75);
                attemptMeleeStrike(enemy, enemy.size * 0.65, 1.0, 55);
            }
            case IMP -> {
                double minRange = TILE * 3.0;
                double maxRange = TILE * 6.5;
                if (distance < minRange) {
                    moveEnemyAway(enemy, pcx, pcy, 0.9);
                } else if (distance > maxRange) {
                    moveEnemyToward(enemy, pcx, pcy, 0.72);
                } else {
                    strafeEnemy(enemy, pcx, pcy, 0.6, (enemy.patternIndex & 1) == 0);
                }
                if (enemy.cd <= 0 && hasLineOfSight(enemy.x, enemy.y, pcx, pcy)) {
                    spawnEnemyProjectile(enemy, pcx, pcy, 4.4, 1.0, 5, false,
                            new Color(210, 186, 120), false, 0, 0);
                    enemy.cd = 60 + rng.nextInt(20);
                }
            }
            case KNIGHT -> {
                boolean los = hasLineOfSight(enemy.x, enemy.y, pcx, pcy);
                if (los) {
                    enemy.braceTicks = Math.min(90, enemy.braceTicks + 6);
                }
                moveEnemyToward(enemy, pcx, pcy, 0.52);
                attemptMeleeStrike(enemy, enemy.size * 0.7, 1.2, 70);
            }
            case OGRE -> {
                if (enemy.windup > 0) {
                    enemy.weaponAngle = angleToPlayer;
                    enemy.attackAnimDuration = Math.max(enemy.attackAnimDuration, enemy.windup);
                    enemy.attackAnimTicks = Math.max(enemy.attackAnimTicks, enemy.windup);
                    enemy.windup--;
                    if (enemy.windup == 0) {
                        if (player != null && intersectsCircleRect(enemy.x, enemy.y, TILE * 1.2, player)) {
                            applyPlayerDamage(2.0);
                        }
                        explosions.add(makeExplosion(enemy.x, enemy.y, 24, 36,
                                new Color(255, 156, 110), new Color(255, 216, 170)));
                    }
                    return;
                }
                moveEnemyToward(enemy, pcx, pcy, 0.6);
                if (distance < TILE * 1.3 && enemy.cd <= 0) {
                    enemy.windup = 18;
                    enemy.cd = 80;
                    enemy.weaponAngle = angleToPlayer;
                    enemy.attackAnimDuration = enemy.windup;
                    enemy.attackAnimTicks = enemy.windup;
                }
            }
            case PUMPKIN -> {
                double minRange = TILE * 4.0;
                double maxRange = TILE * 7.0;
                if (distance < minRange) {
                    moveEnemyAway(enemy, pcx, pcy, 0.82);
                } else if (distance > maxRange) {
                    moveEnemyToward(enemy, pcx, pcy, 0.7);
                } else {
                    strafeEnemy(enemy, pcx, pcy, 0.58, (enemy.patternIndex & 1) == 1);
                }
                if (enemy.cd <= 0 && hasLineOfSight(enemy.x, enemy.y, pcx, pcy)) {
                    startBowDraw(enemy, angleToPlayer);
                    spawnEnemyProjectile(enemy, pcx, pcy, 2.8, 1.1, 7, false,
                            new Color(255, 138, 56), true, 40, 32);
                    enemy.cd = 95 + rng.nextInt(30);
                }
            }
            case SKELETON -> {
                double minRange = TILE * 3.2;
                double maxRange = TILE * 6.0;
                if (distance < minRange) {
                    moveEnemyAway(enemy, pcx, pcy, 1.05);
                } else if (distance > maxRange) {
                    moveEnemyToward(enemy, pcx, pcy, 0.82);
                } else {
                    strafeEnemy(enemy, pcx, pcy, 0.72, (enemy.patternIndex & 1) == 0);
                }
                if (enemy.cd <= 0 && hasLineOfSight(enemy.x, enemy.y, pcx, pcy)) {
                    startBowDraw(enemy, angleToPlayer);
                    spawnEnemyProjectile(enemy, pcx, pcy, 5.2, 1.2, 6, false,
                            new Color(220, 220, 220), false, 0, 0);
                    enemy.cd = 55 + rng.nextInt(30);
                }
            }
            case WIZARD -> {
                double minRange = TILE * 4.5;
                double maxRange = TILE * 7.8;
                if (distance < minRange) {
                    moveEnemyAway(enemy, pcx, pcy, 0.8);
                } else if (distance > maxRange) {
                    moveEnemyToward(enemy, pcx, pcy, 0.68);
                } else {
                    strafeEnemy(enemy, pcx, pcy, 0.64, (enemy.patternIndex & 1) == 0);
                }
                if (enemy.cd <= 0 && hasLineOfSight(enemy.x, enemy.y, pcx, pcy)) {
                    enemy.weaponAngle = angleToPlayer;
                    castWizardPattern(enemy, pcx, pcy);
                    enemy.cd = 80 + rng.nextInt(40);
                }
            }
        }
    }

    private void updateEnemyProjectiles(int pcx, int pcy) {
        for (Bullet b : bullets) {
            if (!b.alive) {
                continue;
            }
            b.x += b.vx;
            b.y += b.vy;
            b.life++;
            if (b.life > b.maxLife) {
                b.alive = false;
            }
            if (!b.alive) {
                continue;
            }
            if (b.x < 0 || b.y < 0 || b.x >= COLS * TILE || b.y >= ROWS * TILE) {
                b.alive = false;
                resolveBulletImpact(b);
                continue;
            }
            int tx = (int) (b.x) / TILE;
            int ty = (int) (b.y) / TILE;
            if (tx >= 0 && tx < COLS && ty >= 0 && ty < ROWS) {
                if (room.g[tx][ty] == T.WALL) {
                    b.alive = false;
                    resolveBulletImpact(b);
                    continue;
                }
            }
            if (player != null && intersectsCircleRect(b.x, b.y, Math.max(2, b.r), player)) {
                applyPlayerDamage(b.damage);
                b.alive = false;
                resolveBulletImpact(b);
            }
        }
        bullets.removeIf(bb -> !bb.alive);
    }

    private void updatePlayerProjectiles() {
        for (Bullet b : playerBullets) {
            if (!b.alive) {
                continue;
            }
            b.x += b.vx;
            b.y += b.vy;
            b.life++;
            if (b.life > b.maxLife) {
                b.alive = false;
            }
            if (!b.alive) {
                continue;
            }
            if (b.x < 0 || b.y < 0 || b.x >= COLS * TILE || b.y >= ROWS * TILE) {
                b.alive = false;
                resolvePlayerProjectileImpact(b);
                continue;
            }
            int tx = (int) (b.x) / TILE;
            int ty = (int) (b.y) / TILE;
            if (tx >= 0 && tx < COLS && ty >= 0 && ty < ROWS) {
                if (room.g[tx][ty] == T.WALL) {
                    b.alive = false;
                    resolvePlayerProjectileImpact(b);
                    continue;
                }
            }
            for (Enemy enemy : room.enemies) {
                if (!enemy.alive || !b.alive) {
                    continue;
                }
                int ex0 = enemy.x - enemy.size / 2;
                int ey0 = enemy.y - enemy.size / 2;
                int ex1 = ex0 + enemy.size;
                int ey1 = ey0 + enemy.size;
                if (b.x >= ex0 && b.x <= ex1 && b.y >= ey0 && b.y <= ey1) {
                    b.alive = false;
                    resolvePlayerProjectileImpact(b);
                    applyDamageToEnemy(enemy, b.damage);
                }
            }
        }
        playerBullets.removeIf(bb -> !bb.alive);
    }

    private void resolveBulletImpact(Bullet b) {
        if (b.explosive) {
            int radius = b.explosionRadius > 0 ? b.explosionRadius : 30;
            int life = b.explosionLife > 0 ? b.explosionLife : 24;
            Color inner = b.tint != null ? b.tint : new Color(255, 180, 110);
            Color outer = inner.brighter();
            explosions.add(makeExplosion(b.x, b.y, life, radius, inner, outer));
        } else {
            explosions.add(makeExplosion(b.x, b.y));
        }
    }

    private void resolvePlayerProjectileImpact(Bullet b) {
        explosions.add(makeExplosion(b.x, b.y, 16, 18,
                new Color(200, 240, 255), new Color(150, 210, 255)));
    }

    private void attemptMeleeStrike(Enemy enemy, double range, double damage, int cooldown) {
        if (enemy.cd > 0) {
            return;
        }
        if (player != null && intersectsCircleRect(enemy.x, enemy.y, range, player)) {
            applyPlayerDamage(damage);
            enemy.cd = cooldown;
            triggerMeleeSwing(enemy);
<<<<<<< HEAD
        }
    }

    private void triggerMeleeSwing(Enemy enemy) {
        if (enemy == null) {
            return;
        }
        if (enemy.weapon != WeaponType.SWORD && enemy.weapon != WeaponType.HAMMER) {
            return;
        }
        int duration = enemy.weapon == WeaponType.HAMMER ? 26 : 16;
        enemy.attackAnimDuration = duration;
        enemy.attackAnimTicks = duration;
        enemy.weaponAngle = enemy.facingAngle;
    }

    private void startBowDraw(Enemy enemy, double angle) {
        if (enemy == null) {
            return;
=======
>>>>>>> 1d95af84
        }
        enemy.weapon = WeaponType.BOW;
        enemy.weaponAngle = angle;
        enemy.bowDrawTicks = Math.max(enemy.bowDrawTicks, 12);
        enemy.attackAnimDuration = Math.max(enemy.attackAnimDuration, 12);
        enemy.attackAnimTicks = Math.max(enemy.attackAnimTicks, 6);
    }

    private void triggerStaffCast(Enemy enemy, double angle) {
        if (enemy == null) {
            return;
        }
        enemy.weapon = WeaponType.STAFF;
        enemy.weaponAngle = angle;
        enemy.attackAnimDuration = 20;
        enemy.attackAnimTicks = 20;
    }

    private void triggerMeleeSwing(Enemy enemy) {
        if (enemy == null) {
            return;
        }
        if (enemy.weapon != WeaponType.SWORD && enemy.weapon != WeaponType.HAMMER) {
            return;
        }
        int duration = enemy.weapon == WeaponType.HAMMER ? 26 : 16;
        enemy.attackAnimDuration = duration;
        enemy.attackAnimTicks = duration;
        enemy.weaponAngle = enemy.facingAngle;
    }

    private void startBowDraw(Enemy enemy, double angle) {
        if (enemy == null) {
            return;
        }
        enemy.weapon = WeaponType.BOW;
        enemy.weaponAngle = angle;
        enemy.bowDrawTicks = Math.max(enemy.bowDrawTicks, 12);
        enemy.attackAnimDuration = Math.max(enemy.attackAnimDuration, 12);
        enemy.attackAnimTicks = Math.max(enemy.attackAnimTicks, 6);
    }

    private void triggerStaffCast(Enemy enemy, double angle) {
        if (enemy == null) {
            return;
        }
        enemy.weapon = WeaponType.STAFF;
        enemy.weaponAngle = angle;
        enemy.attackAnimDuration = 20;
        enemy.attackAnimTicks = 20;
    }

    private void applyPlayerDamage(double damage) {
        if (player == null || damage <= 0) {
            return;
        }
        if (iFrames > 0) {
            return;
        }
        playerDamageBuffer += damage;
        int whole = (int) Math.floor(playerDamageBuffer);
        if (whole <= 0) {
            return;
        }
        playerDamageBuffer -= whole;
        playerHP = Math.max(0, playerHP - whole);
        iFrames = 40;
        if (playerHP <= 0) {
            onPlayerDeath();
        }
    }

    private void applyDamageToEnemy(Enemy enemy, double damage) {
        if (enemy == null || !enemy.alive || damage <= 0) {
            return;
        }
        double modifier = 1.0;
        if (enemy.type == EnemyType.KNIGHT && enemy.braceTicks > 0 && player != null &&
                hasLineOfSight(enemy.x, enemy.y, player.x + player.width / 2, player.y + player.height / 2)) {
            modifier *= 0.35;
        }
        enemy.damageBuffer += damage * modifier;
        while (enemy.damageBuffer >= 1.0) {
            enemy.health--;
            enemy.damageBuffer -= 1.0;
        }
        if (enemy.health <= 0) {
            eliminateEnemy(room, enemy);
        }
    }

    private void moveEnemyToward(Enemy enemy, int targetX, int targetY, double speed) {
        double dx = targetX - enemy.x;
        double dy = targetY - enemy.y;
        double len = Math.hypot(dx, dy);
        if (len < 1e-6) {
            return;
        }
        double normX = dx / len;
        double normY = dy / len;
        int mx = (int) Math.round(normX * speed);
        int my = (int) Math.round(normY * speed);
        if (mx == 0 && Math.abs(speed) >= 0.45) {
            mx = speed >= 0 ? (normX >= 0 ? 1 : -1) : (normX >= 0 ? -1 : 1);
        }
        if (my == 0 && Math.abs(speed) >= 0.45) {
            my = speed >= 0 ? (normY >= 0 ? 1 : -1) : (normY >= 0 ? -1 : 1);
        }
        if (mx != 0) {
            attemptEnemyMove(enemy, mx, 0);
        }
        if (my != 0) {
            attemptEnemyMove(enemy, 0, my);
        }
    }

    private void moveEnemyAway(Enemy enemy, int targetX, int targetY, double speed) {
        moveEnemyToward(enemy, targetX, targetY, -speed);
    }

    private void strafeEnemy(Enemy enemy, int targetX, int targetY, double speed, boolean clockwise) {
        double dx = targetX - enemy.x;
        double dy = targetY - enemy.y;
        double len = Math.hypot(dx, dy);
        if (len < 1e-6) {
            return;
        }
        double sx = clockwise ? dy / len : -dy / len;
        double sy = clockwise ? -dx / len : dx / len;
        int mx = (int) Math.round(sx * speed);
        int my = (int) Math.round(sy * speed);
        if (mx == 0 && Math.abs(speed) >= 0.45) {
            mx = sx >= 0 ? 1 : -1;
        }
        if (my == 0 && Math.abs(speed) >= 0.45) {
            my = sy >= 0 ? 1 : -1;
        }
        if (mx != 0) {
            attemptEnemyMove(enemy, mx, 0);
        }
        if (my != 0) {
            attemptEnemyMove(enemy, 0, my);
        }
    }

    private boolean hasLineOfSight(int sx, int sy, int tx, int ty) {
        if (room == null) {
            return false;
        }
        double dx = tx - sx;
        double dy = ty - sy;
        double distance = Math.hypot(dx, dy);
        int steps = Math.max(1, (int) Math.ceil(distance / (TILE / 2.0)));
        double stepX = dx / steps;
        double stepY = dy / steps;
        double cx = sx;
        double cy = sy;
        for (int i = 0; i <= steps; i++) {
            int ix = Math.max(0, Math.min(COLS - 1, (int) (cx / TILE)));
            int iy = Math.max(0, Math.min(ROWS - 1, (int) (cy / TILE)));
            if (room.g[ix][iy] == T.WALL) {
                return false;
            }
            cx += stepX;
            cy += stepY;
        }
        return true;
    }

    private void castWizardPattern(Enemy enemy, int pcx, int pcy) {
        double baseAngle = Math.atan2(pcy - enemy.y, pcx - enemy.x);
        triggerStaffCast(enemy, baseAngle);
        int pattern = enemy.patternIndex % 3;
        switch (pattern) {
            case 0 -> {
                spawnEnemyProjectileAngle(enemy, baseAngle, 4.6, 1.0, 5, true, null, false, 0, 0);
                spawnEnemyProjectileAngle(enemy, baseAngle + 0.25, 4.4, 1.0, 5, true, null, false, 0, 0);
                spawnEnemyProjectileAngle(enemy, baseAngle - 0.25, 4.4, 1.0, 5, true, null, false, 0, 0);
            }
            case 1 -> spawnEnemyProjectileAngle(enemy, baseAngle, 3.1, 1.4, 7, false,
                    new Color(130, 192, 255), true, 36, 34);
            case 2 -> {
                spawnEnemyProjectileAngle(enemy, baseAngle, 5.4, 0.8, 4, false,
                        new Color(230, 140, 255), false, 0, 0);
                spawnEnemyProjectileAngle(enemy, baseAngle + 0.12, 5.0, 0.8, 4, false,
                        new Color(255, 180, 120), false, 0, 0);
            }
        }
        enemy.patternIndex = (enemy.patternIndex + 1) % 6;
    }

    private void spawnEnemyProjectile(Enemy shooter, double targetX, double targetY, double speed,
                                      double damage, int radius, boolean useTexture, Color tint,
                                      boolean explosive, int explosionRadius, int explosionLife) {
        if (shooter == null) {
            return;
        }
        double angle = Math.atan2(targetY - shooter.y, targetX - shooter.x);
        spawnEnemyProjectileAngle(shooter, angle, speed, damage, radius, useTexture, tint, explosive, explosionRadius, explosionLife);
    }

    private void spawnEnemyProjectileAngle(Enemy shooter, double angle, double speed, double damage,
                                           int radius, boolean useTexture, Color tint,
                                           boolean explosive, int explosionRadius, int explosionLife) {
        Bullet b = new Bullet();
        b.x = shooter.x;
        b.y = shooter.y;
        b.vx = Math.cos(angle) * speed;
        b.vy = Math.sin(angle) * speed;
        b.r = radius <= 0 ? ENEMY_PROJECTILE_RADIUS : radius;
        b.damage = Math.max(0.25, damage);
        b.maxLife = 520;
        b.useTexture = useTexture;
        b.tint = tint;
        b.explosive = explosive;
        b.explosionRadius = explosionRadius;
        b.explosionLife = explosionLife;
        if (shooter.weapon == WeaponType.BOW) {
            b.kind = ProjectileKind.ARROW;
            b.useTexture = false;
            if (b.tint == null) {
                b.tint = shooter.type == EnemyType.PUMPKIN
                        ? new Color(255, 190, 120)
                        : new Color(220, 220, 220);
            }
        } else {
            b.kind = ProjectileKind.ORB;
        }
        bullets.add(b);
    }

    private void eliminateEnemy(Room r, Enemy enemy) {
        if (enemy == null || !enemy.alive) return;
        enemy.alive = false;
        if (enemy.spawn != null) {
            enemy.spawn.defeated = true;
        }
        spawnKeyPickup(r, enemy.x, enemy.y);
    }

    private void spawnKeyPickup(Room r, int x, int y) {
        if (r == null) return;
        KeyPickup key = new KeyPickup();
        key.x = x;
        key.y = y;
        r.keyPickups.add(key);
        showMessage(texts.text("key_drop"));
    }

    private void updateRoomClearState(Room r) {
        if (r == null || !r.spawnsPrepared || r.cleared) return;
        boolean allDefeated = true;
        for (EnemySpawn spawn : r.enemySpawns) {
            if (!spawn.defeated) {
                allDefeated = false;
                break;
            }
        }
        if (allDefeated) {
            r.cleared = true;
            showMessage(texts.text("room_cleared"));
        }
    }

    private void checkKeyPickup() {
        if (room == null || room.keyPickups.isEmpty() || player == null) return;
        int pcx = player.x + player.width / 2;
        int pcy = player.y + player.height / 2;
        Iterator<KeyPickup> it = room.keyPickups.iterator();
        while (it.hasNext()) {
            KeyPickup key = it.next();
            double dx = key.x - pcx;
            double dy = key.y - pcy;
            double maxR = key.r + Math.min(player.width, player.height) / 2.0;
            if (dx * dx + dy * dy <= maxR * maxR) {
                it.remove();
                keysHeld++;
                showMessage(texts.text("key_obtained", keysHeld));
                updateRoomClearState(room);
            }
        }
    }

    private void checkForBossEncounter() {
        if (inBoss) return;
        BossEncounter encounter = bossEncounters.get(worldPos);
        if (encounter != null && !encounter.defeated) {
            showMessage(texts.text("boss_challenge", formatBossName(encounter.kind)));
            triggerBossEncounter(encounter);
        }
    }

    private void showMessage(String message) {
        if (message == null || message.isBlank()) {
            statusMessage = "";
            statusTicks = 0;
        } else {
            statusMessage = message;
            statusTicks = messageDurationTicks;
        }
    }

    private boolean registerVisit(Point pos) {
        Point key = new Point(pos);
        if (visited.add(key)) {
            roomsVisited++;
            return true;
        }
        return false;
    }

    private BossEncounter ensureBossFor(Point pos) {
        BossEncounter encounter = bossEncounters.get(pos);
        if (encounter != null) return encounter;
        if (bossPool.isEmpty()) {
            initializeBossPool();
        }
        if (bossPool.isEmpty()) return null;
        BossEncounter created = new BossEncounter();
        created.kind = bossPool.remove(0);
        bossEncounters.put(new Point(pos), created);
        return created;
    }

    private void prepareBossRoom(Room targetRoom) {
        if (targetRoom == null) return;
        targetRoom.enemies.clear();
        targetRoom.keyPickups.clear();
        targetRoom.cleared = true;
    }

    private void grantBossReward(BossEncounter encounter) {
        if (encounter == null || encounter.rewardClaimed) return;
        encounter.rewardClaimed = true;
        keysHeld++;
        playerHP = MAX_PLAYER_HP;
        showMessage(texts.text("victory_heal", keysHeld, MAX_PLAYER_HP));
        healTicks = HEAL_FLASH_TICKS;
    }

    private static String formatBossName(BossBattlePanel.BossKind kind) {
        String raw = kind.name().toLowerCase(Locale.ENGLISH).replace('_', ' ');
        StringBuilder sb = new StringBuilder(raw.length());
        boolean cap = true;
        for (char c : raw.toCharArray()) {
            if (cap && Character.isLetter(c)) {
                sb.append(Character.toUpperCase(c));
                cap = false;
            } else {
                sb.append(c);
                cap = (c == ' ');
            }
        }
        return sb.toString();
    }

    private void initializeBossPool() {
        bossPool.clear();
        for (BossBattlePanel.BossKind kind : BossBattlePanel.BossKind.values()) {
            if (BossBattlePanel.hasDedicatedAssets(kind)) {
                bossPool.add(kind);
            }
        }
        if (bossPool.isEmpty()) {
            Collections.addAll(bossPool, BossBattlePanel.BossKind.values());
        }
        Collections.shuffle(bossPool, secureRandom);
    }

    private Explosion makeExplosion(double x, double y) {
        return makeExplosion(x, y, 18, 22,
                new Color(255, 200, 80),
                new Color(255, 240, 160));
    }

    private Explosion makeExplosion(double x, double y, int life, int radius, Color inner, Color outer) {
        Explosion ex = new Explosion();
        ex.x = x;
        ex.y = y;
        ex.life = life;
        ex.maxR = radius;
        if (inner != null) {
            ex.inner = inner;
        }
        if (outer != null) {
            ex.outer = outer;
        }
        return ex;
    }

    private void onPlayerDeath() {
        SwingUtilities.invokeLater(() -> {
            // Respawn at origin room with full HP and brief invulnerability
            playerHP = MAX_PLAYER_HP;
            iFrames = 60;
            playerDamageBuffer = 0.0;
            up = down = left = right = false;
            inBoss = false;
            bullets.clear();
            playerBullets.clear();
            explosions.clear();
            world.clear();
            bossEncounters.clear();
            visited.clear();
            roomsVisited = 1;
            keysHeld = 0;
            statusMessage = "";
            statusTicks = 0;
            initializeBossPool();
            worldPos = new Point(0, 0);
            room = makeOrGetRoom(worldPos, null);
            spawnEnemiesIfNeeded(worldPos, room);
            visited.add(new Point(worldPos));
            placePlayerAtCenter();
            showMessage(texts.text("respawn"));
            repaint();
            requestFocusInWindow();
        });
    }

    private void triggerBossEncounter(BossEncounter encounter) {
        if (encounter == null) return;
        inBoss = true;
        timer.stop();
        Consumer<Outcome> finish = outcome -> SwingUtilities.invokeLater(() -> {
            if (outcome == Outcome.HERO_WIN) {
                encounter.defeated = true;
                grantBossReward(encounter);
            } else {
                showMessage(texts.text("boss_repelled"));
                onPlayerDeath();
            }
            inBoss = false;
            iFrames = 60; // grace on return
            timer.start();
            requestFocusInWindow();
        });

        if (bossBattleHost != null) {
            bossBattleHost.runBossBattle(encounter.kind, finish);
            return;
        }

        SwingUtilities.invokeLater(() -> {
            JFrame f = new JFrame("Boss Battle");
            f.setDefaultCloseOperation(JFrame.DISPOSE_ON_CLOSE);
            f.setContentPane(BossBattlePanel.create(encounter.kind, outcome -> {
                finish.accept(outcome);
                f.dispose();
            }));
            f.pack();
            f.setLocationRelativeTo(null);
            f.setVisible(true);
        });
    }

    private static boolean intersectsCircleRect(double cx, double cy, double r, Rectangle rect) {
        double closestX = Math.max(rect.x, Math.min(cx, rect.x + rect.width));
        double closestY = Math.max(rect.y, Math.min(cy, rect.y + rect.height));
        double dx = cx - closestX;
        double dy = cy - closestY;
        return dx*dx + dy*dy <= r*r;
    }

    private void shootPlayerBullet() {
        Bullet b = new Bullet();
        int pcx = player.x + player.width/2;
        int pcy = player.y + player.height/2;
        b.x = pcx; b.y = pcy;
        double dx = mouseX - pcx;
        double dy = mouseY - pcy;
        double l = Math.max(1e-6, Math.hypot(dx, dy));
        double spd = 7.0;
        b.vx = dx / l * spd;
        b.vy = dy / l * spd;
        b.r = PLAYER_PROJECTILE_RADIUS;
        b.friendly = true;
        b.damage = 1.0;
        b.maxLife = 360;
        b.useTexture = true;
        playerBullets.add(b);
    }

    // ---- file-system sprite loading ----
    /** Create a fresh room with outer walls and 1–3 total doors (including the entrance, if any). */
    private Room generateNewRoom(Dir mustHaveEntrance) {
        Room r = new Room();
        r.floorThemeSeed = secureRandom.nextInt(10_000);
        r.wallThemeSeed = secureRandom.nextInt(10_000);
        r.accentSeed = secureRandom.nextInt(10_000);
        if (ROOM_PALETTES.length > 0) {
            r.paletteIndex = secureRandom.nextInt(ROOM_PALETTES.length);
        }

        // Floor fill and border walls
        for (int x = 0; x < COLS; x++)
            for (int y = 0; y < ROWS; y++)
                r.g[x][y] = T.FLOOR;

        for (int x = 0; x < COLS; x++) { r.g[x][0] = T.WALL; r.g[x][ROWS - 1] = T.WALL; }
        for (int y = 0; y < ROWS; y++) { r.g[0][y] = T.WALL; r.g[COLS - 1][y] = T.WALL; }

        // Choose 2–3 total doors to avoid dead-ends
        int totalDoors = 2 + rng.nextInt(2); // 2..3

        Set<Dir> chosen = EnumSet.noneOf(Dir.class);
        if (mustHaveEntrance != null) chosen.add(mustHaveEntrance);

        List<Dir> pool = new ArrayList<>(List.of(Dir.N, Dir.S, Dir.W, Dir.E));
        if (mustHaveEntrance != null) pool.remove(mustHaveEntrance);
        Collections.shuffle(pool, rng);
        for (Dir d : pool) {
            if (chosen.size() >= totalDoors) break;
            chosen.add(d);
        }
        // Materialize doors
        for (Dir d : chosen) carveDoorOnGrid(r, d);
        r.doors = chosen;

        // Sprinkle obstacles while keeping space near doors
        int blocks = 8 + rng.nextInt(7);
        for (int i = 0; i < blocks; i++) {
            int bx = 2 + rng.nextInt(COLS - 4);
            int by = 2 + rng.nextInt(ROWS - 4);
            if (nearAnyDoor(r, bx, by, 3)) continue;
            for (int dx = 0; dx < 2; dx++)
                for (int dy = 0; dy < 2; dy++)
                    if (inBounds(bx + dx, by + dy))
                        r.g[bx + dx][by + dy] = T.WALL;
        }
        // Revalidate enemies: push out of walls if necessary
        List<Enemy> kept = new ArrayList<>();
        for (Enemy e : r.enemies) {
            if (isRectFree(r, e.x, e.y, e.size/2)) { kept.add(e); continue; }
            boolean placed = false;
            // Try spiral search around current tile
            int ex = Math.max(0, Math.min(COLS-1, e.x / TILE));
            int ey = Math.max(0, Math.min(ROWS-1, e.y / TILE));
            for (int radius = 1; radius < Math.max(COLS, ROWS) && !placed; radius++) {
                for (int dx = -radius; dx <= radius && !placed; dx++) {
                    for (int dy = -radius; dy <= radius; dy++) {
                        int tx = ex + dx, ty = ey + dy;
                        if (!inBounds(tx, ty)) continue;
                        if (r.g[tx][ty] != T.FLOOR) continue;
                        int px = tx * TILE + TILE/2;
                        int py = ty * TILE + TILE/2;
                        if (!isRectFree(r, px, py, e.size/2)) continue;
                        e.x = px; e.y = py; kept.add(e); placed = true; break;
                    }
                }
            }
        }
        r.enemies = kept;
        return r;
    }

    private void carveDoorOnGrid(Room r, Dir d) {
        Point t = doorTile(d);
        r.g[t.x][t.y] = T.DOOR;
        // Ensure the tile just inside is floor
        Point inside = new Point(t.x, t.y);
        switch (d) {
            case N -> inside.y = t.y + 1;
            case S -> inside.y = t.y - 1;
            case W -> inside.x = t.x + 1;
            case E -> inside.x = t.x - 1;
        }
        if (inBounds(inside.x, inside.y)) r.g[inside.x][inside.y] = T.FLOOR;
    }

    private boolean nearAnyDoor(Room r, int tx, int ty, int dist) {
        for (Dir d : r.doors) {
            Point doorTile = doorTile(d);
            if (Math.abs(doorTile.x - tx) + Math.abs(doorTile.y - ty) <= dist)
                return true;
        }
        return false;
    }

    private static boolean inBounds(int x, int y) { return x >= 0 && x < COLS && y >= 0 && y < ROWS; }

    private static Point doorTile(Dir d) {
        int midX = COLS / 2, midY = ROWS / 2;
        return switch (d) {
            case N -> new Point(midX, 0);
            case S -> new Point(midX, ROWS - 1);
            case W -> new Point(0, midY);
            case E -> new Point(COLS - 1, midY);
        };
    }

    private static Dir dirForTile(int tx, int ty) {
        int midX = COLS / 2, midY = ROWS / 2;
        if (tx == midX && ty == 0) return Dir.N;
        if (tx == midX && ty == ROWS - 1) return Dir.S;
        if (ty == midY && tx == 0) return Dir.W;
        if (ty == midY && tx == COLS - 1) return Dir.E;
        return null;
    }

    // ======= Player control / updates =======

    private void placePlayerAtCenter() {
        int cx = COLS / 2 * TILE + TILE / 2;
        int cy = ROWS / 2 * TILE + TILE / 2;
        Point p = safePlayerSpawn(room, cx, cy);
        player = new Rectangle(p.x - PLAYER_SIZE / 2, p.y - PLAYER_SIZE / 2, PLAYER_SIZE, PLAYER_SIZE);
        repaint();
    }

    private void placePlayerJustInside(Dir enteredFrom) {
        // enteredFrom is the side of the *new room* we came through
        Point t = doorTile(enteredFrom);
        int px = t.x * TILE + TILE / 2;
        int py = t.y * TILE + TILE / 2;
        switch (enteredFrom) {
            case N -> py += TILE;
            case S -> py -= TILE;
            case W -> px += TILE;
            case E -> px -= TILE;
        }
        Point p = safePlayerSpawn(room, px, py);
        player = new Rectangle(p.x - PLAYER_SIZE / 2, p.y - PLAYER_SIZE / 2, PLAYER_SIZE, PLAYER_SIZE);
        repaint();
    }

    private Point safePlayerSpawn(Room r, int cx, int cy) {
        int half = PLAYER_SIZE / 2;
        if (isRectFree(r, cx, cy, half)) return new Point(cx, cy);
        int startTx = Math.max(0, Math.min(COLS - 1, cx / TILE));
        int startTy = Math.max(0, Math.min(ROWS - 1, cy / TILE));
        for (int radius = 0; radius < Math.max(COLS, ROWS); radius++) {
            for (int dx = -radius; dx <= radius; dx++) {
                for (int dy = -radius; dy <= radius; dy++) {
                    int tx = startTx + dx;
                    int ty = startTy + dy;
                    if (!inBounds(tx, ty)) continue;
                    if (r.g[tx][ty] != T.FLOOR) continue;
                    int px = tx * TILE + TILE / 2;
                    int py = ty * TILE + TILE / 2;
                    if (isRectFree(r, px, py, half)) return new Point(px, py);
                }
            }
        }
        // Fallback to room center if all else fails
        return new Point(COLS / 2 * TILE + TILE / 2, ROWS / 2 * TILE + TILE / 2);
    }

    @Override
    public void actionPerformed(ActionEvent e) {
        if (paused || inBoss) {
            return;
        }
        animTick++;
        if (iFrames > 0) iFrames--;
        if (healTicks > 0) healTicks--;
        updatePlayer();
        updateCombat();
        checkKeyPickup();
        if (statusTicks > 0) {
            statusTicks--;
            if (statusTicks == 0) statusMessage = "";
        }
        checkForBossEncounter();
        repaint();
    }

    private void updatePlayer() {
        // No diagonal movement: pick one axis
        int vx = 0, vy = 0;
        if (left || right) {
            vx = (left ? -PLAYER_SPEED : 0) + (right ? PLAYER_SPEED : 0);
            vy = 0;
        } else if (up || down) {
            vy = (up ? -PLAYER_SPEED : 0) + (down ? PLAYER_SPEED : 0);
            vx = 0;
        }

        moveAxis(vx, 0);
        moveAxis(0, vy);

        Dir through = touchingDoorOnEdge();
        if (through != null) switchRoom(through);
    }

    private void moveAxis(int dx, int dy) {
        if (dx == 0 && dy == 0) return;
        Rectangle next = new Rectangle(player);
        next.translate(dx, dy);

        next.x = Math.max(0, Math.min(next.x, COLS * TILE - next.width));
        next.y = Math.max(0, Math.min(next.y, ROWS * TILE - next.height));

        int minTX = Math.max(0, (next.x) / TILE);
        int maxTX = Math.min(COLS - 1, (next.x + next.width - 1) / TILE);
        int minTY = Math.max(0, (next.y) / TILE);
        int maxTY = Math.min(ROWS - 1, (next.y + next.height - 1) / TILE);

        boolean blocked = false;
        for (int tx = minTX; tx <= maxTX; tx++) {
            for (int ty = minTY; ty <= maxTY; ty++) {
                if (room.g[tx][ty] == T.WALL) { blocked = true; break; }
            }
            if (blocked) break;
        }
        if (!blocked) player = next;
    }

    private void attemptEnemyMove(Enemy e, int dx, int dy) {
        if (dx == 0 && dy == 0) return;
        int nx = e.x + dx;
        int ny = e.y + dy;
        int half = e.size / 2;
        // Clamp to room bounds
        nx = Math.max(half, Math.min(nx, COLS * TILE - half));
        ny = Math.max(half, Math.min(ny, ROWS * TILE - half));

        int minTX = Math.max(0, (nx - half) / TILE);
        int maxTX = Math.min(COLS - 1, (nx + half - 1) / TILE);
        int minTY = Math.max(0, (ny - half) / TILE);
        int maxTY = Math.min(ROWS - 1, (ny + half - 1) / TILE);

        boolean blocked = false;
        for (int tx = minTX; tx <= maxTX && !blocked; tx++) {
            for (int ty = minTY; ty <= maxTY; ty++) {
                if (room.g[tx][ty] == T.WALL) { blocked = true; break; }
            }
        }
        if (!blocked) { e.x = nx; e.y = ny; }
    }

    private Dir touchingDoorOnEdge() {
        int cx = player.x + player.width / 2;
        int cy = player.y + player.height / 2;

        if (cy < TILE / 3) {
            Point t = doorTile(Dir.N);
            if (room.g[t.x][t.y] == T.DOOR && Math.abs(cx - (t.x * TILE + TILE / 2)) < TILE / 2) return Dir.N;
        }
        if (cy > ROWS * TILE - TILE / 3) {
            Point t = doorTile(Dir.S);
            if (room.g[t.x][t.y] == T.DOOR && Math.abs(cx - (t.x * TILE + TILE / 2)) < TILE / 2) return Dir.S;
        }
        if (cx < TILE / 3) {
            Point t = doorTile(Dir.W);
            if (room.g[t.x][t.y] == T.DOOR && Math.abs(cy - (t.y * TILE + TILE / 2)) < TILE / 2) return Dir.W;
        }
        if (cx > COLS * TILE - TILE / 3) {
            Point t = doorTile(Dir.E);
            if (room.g[t.x][t.y] == T.DOOR && Math.abs(cy - (t.y * TILE + TILE / 2)) < TILE / 2) return Dir.E;
        }
        return null;
    }

    private void switchRoom(Dir exitSide) {
        boolean consumedKey = false;
        if (room.lockedDoors.contains(exitSide)) {
            if (keysHeld <= 0) {
                showMessage(texts.text("door_locked"));
                return;
            }
            keysHeld--;
            consumedKey = true;
            room.lockedDoors.remove(exitSide);
            showMessage(texts.text("door_unlock", keysHeld));
        }

        // Compute target world coordinate
        Point nextPos = new Point(worldPos);
        switch (exitSide) {
            case N -> nextPos.y -= 1;
            case S -> nextPos.y += 1;
            case W -> nextPos.x -= 1;
            case E -> nextPos.x += 1;
        }

        // In the new room, we must have a door on the opposite side (our entrance)
        Dir entranceSide = opposite(exitSide);

        // Load or create the room and guarantee the entrance
        Room nextRoom = makeOrGetRoom(nextPos, entranceSide);
        if (consumedKey) {
            nextRoom.lockedDoors.remove(entranceSide);
        }
        worldPos = nextPos;
        room = nextRoom;

        // Track exploration
        boolean isNewVisit = registerVisit(worldPos);

        // Place player just inside the entrance we came through (from the new room’s perspective)
        placePlayerJustInside(entranceSide);
        bullets.clear();
        playerBullets.clear();
        explosions.clear();

        if (isNewVisit && roomsVisited == 2) {
            BossEncounter encounter = ensureBossFor(worldPos);
            if (encounter != null) {
                prepareBossRoom(nextRoom);
                showMessage(texts.text("boss_warning", formatBossName(encounter.kind)));
            }
        } else if (isNewVisit && consumedKey) {
            BossEncounter encounter = ensureBossFor(worldPos);
            if (encounter != null) {
                prepareBossRoom(nextRoom);
                showMessage(texts.text("boss_unlock", formatBossName(encounter.kind)));
            }
        }

        spawnEnemiesIfNeeded(worldPos, room);

        checkForBossEncounter();
    }

    private static Dir opposite(Dir d) {
        return switch (d) {
            case N -> Dir.S;
            case S -> Dir.N;
            case W -> Dir.E;
            case E -> Dir.W;
        };
    }

    private static Point step(Point origin, Dir dir) {
        if (origin == null || dir == null) {
            return null;
        }
        return switch (dir) {
            case N -> new Point(origin.x, origin.y - 1);
            case S -> new Point(origin.x, origin.y + 1);
            case W -> new Point(origin.x - 1, origin.y);
            case E -> new Point(origin.x + 1, origin.y);
        };
    }

    private static boolean shouldDrawConnector(Point origin, Point neighbour) {
        if (origin == null || neighbour == null) {
            return false;
        }
        if (origin.x < neighbour.x) {
            return true;
        }
        if (origin.x > neighbour.x) {
            return false;
        }
        return origin.y < neighbour.y;
    }

    private static String pointKey(Point p) {
        if (p == null) {
            return "";
        }
        return p.x + ":" + p.y;
    }

    // ======= Render =======

    @Override
    protected void paintComponent(Graphics g) {
        super.paintComponent(g);
        Graphics2D worldGraphics = (Graphics2D) g.create();
        Graphics2D overlay = (Graphics2D) g.create();
        try {
            worldGraphics.setRenderingHint(RenderingHints.KEY_ANTIALIASING, RenderingHints.VALUE_ANTIALIAS_ON);
            overlay.setRenderingHint(RenderingHints.KEY_TEXT_ANTIALIASING, RenderingHints.VALUE_TEXT_ANTIALIAS_ON);

            scaleX = getWidth() / (double) (COLS * TILE);
            scaleY = getHeight() / (double) (ROWS * TILE);
            if (scaleX <= 0 || Double.isNaN(scaleX)) scaleX = 1.0;
            if (scaleY <= 0 || Double.isNaN(scaleY)) scaleY = 1.0;
            worldGraphics.scale(scaleX, scaleY);

            drawWorld(worldGraphics);
            drawHud(overlay);
        } finally {
            worldGraphics.dispose();
            overlay.dispose();
        }
    }

    private void drawWorld(Graphics2D gg) {
        ensureRoomTheme(room);
        RoomPalette palette = paletteFor(room);
        for (int x = 0; x < COLS; x++) {
            for (int y = 0; y < ROWS; y++) {
                int px = x * TILE, py = y * TILE;
                T t = room.g[x][y];
                if (textures != null && textures.isReady()) {
                    int fCount = Math.max(1, textures.floorVariants());
                    int wCount = Math.max(1, textures.wallVariants());
                    int fIdx = Math.floorMod(room.floorThemeSeed + x * 17 + y * 31, fCount);
                    int wIdx = Math.floorMod(room.wallThemeSeed + x * 13 + y * 19, wCount);
                    switch (t) {
                        case FLOOR -> drawFloorTile(gg, textures.floorVariant(fIdx), px, py, palette, room, x, y);
                        case WALL  -> drawWallTile(gg, textures.wallVariant(wIdx),  px, py, palette, room, x, y);
                        case DOOR  -> {
                            BufferedImage doorTile = textures.doorFloor();
                            if (doorTile != null) {
                                drawFloorTile(gg, doorTile, px, py, palette, room, x, y);
                            } else {
                                drawFloorTile(gg, textures.floorVariant(fIdx), px, py, palette, room, x, y);
                            }
                            gg.setColor(new Color(220, 172, 60));
                            if (x == 0 || x == COLS - 1)
                                gg.fillRect(px + (x == 0 ? 0 : TILE - 6), py + 6, 6, TILE - 12);
                            if (y == 0 || y == ROWS - 1)
                                gg.fillRect(px + 6, py + (y == 0 ? 0 : TILE - 6), TILE - 12, 6);
                            Dir doorDir = dirForTile(x, y);
                            if (doorDir != null && room.lockedDoors.contains(doorDir)) {
                                drawPadlock(gg, px, py);
                            }
                        }
                        default -> {}
                    }
                } else {
                    gg.setColor(new Color(18, 64, 78));
                    gg.fillRect(px, py, TILE, TILE);
                }
            }
        }

        for (KeyPickup key : room.keyPickups) {
            gg.setColor(new Color(255, 215, 82));
            gg.fillOval(key.x - key.r, key.y - key.r, key.r * 2, key.r * 2);
            gg.setColor(new Color(140, 90, 30));
            gg.drawOval(key.x - key.r, key.y - key.r, key.r * 2, key.r * 2);
        }

        for (Enemy e : room.enemies) {
            if (!e.alive) continue;
            BufferedImage[] frames = enemyIdleAnimations.get(e.type);
            if (frames == null || frames.length == 0) {
                frames = defaultEnemyFrames;
            }
            if (frames != null && frames.length > 0) {
                int idx = (animTick / 10) % frames.length;
                gg.drawImage(frames[idx], e.x - e.size/2, e.y - e.size/2, e.size, e.size, null);
            } else {
                Color[] paletteFallback = enemyFallbackPalette(e.type);
                gg.setColor(paletteFallback[0]);
                gg.fillOval(e.x - e.size/2, e.y - e.size/2, e.size, e.size);
                gg.setColor(paletteFallback[1]);
                gg.setStroke(new BasicStroke(2f));
                gg.drawOval(e.x - e.size/2, e.y - e.size/2, e.size, e.size);
            }
            drawEnemyWeapon(gg, e);
        }

        if (playerIdleFrames != null && playerIdleFrames.length > 0){
            int idx = (animTick / 10) % playerIdleFrames.length;
            gg.drawImage(playerIdleFrames[idx], player.x, player.y, player.width, player.height, null);
        } else {
            gg.setColor(new Color(255,214,102));
            gg.fillOval(player.x,player.y,player.width,player.height);
        }

        if (healTicks > 0) {
            float phase = healTicks / (float) HEAL_FLASH_TICKS;
            int radius = (int) (Math.max(player.width, player.height) * (1.2f + (1.0f - phase) * 1.6f));
            int centerX = player.x + player.width / 2;
            int centerY = player.y + player.height / 2;
            java.awt.Paint oldPaint = gg.getPaint();
            java.awt.Composite oldComposite = gg.getComposite();
            RadialGradientPaint aura = new RadialGradientPaint(
                    new Point2D.Float(centerX, centerY),
                    Math.max(1, radius),
                    new float[]{0f, 0.45f, 1f},
                    new Color[]{
                            new Color(120, 255, 160, 200),
                            new Color(60, 200, 120, 90),
                            new Color(30, 120, 80, 0)
                    }
            );
            gg.setComposite(AlphaComposite.SrcOver.derive(0.8f));
            gg.setPaint(aura);
            gg.fillOval(centerX - radius, centerY - radius, radius * 2, radius * 2);
            gg.setComposite(oldComposite);
            gg.setPaint(oldPaint);
            gg.setColor(new Color(120, 255, 160, 180));
            gg.setStroke(new BasicStroke(2f));
            gg.drawOval(centerX - radius, centerY - radius, radius * 2, radius * 2);
        }

        gg.setRenderingHint(RenderingHints.KEY_INTERPOLATION, RenderingHints.VALUE_INTERPOLATION_BILINEAR);
        for (Bullet b : bullets) {
            drawProjectile(gg, b, enemyShotTexture, new Color(255, 200, 120, 230));
        }
        for (Bullet b : playerBullets) {
            drawProjectile(gg, b, playerShotTexture, new Color(160, 230, 255, 230));
        }

        for (Explosion ex : explosions) {
            float t = ex.age / (float)Math.max(1, ex.life);
            int r = (int)(ex.maxR * t);
            int alpha = (int)(180 * (1.0f - t));
            alpha = Math.max(0, Math.min(255, alpha));
            gg.setComposite(AlphaComposite.SrcOver.derive(alpha/255f));
            gg.setColor(ex.inner == null ? new Color(255, 200, 80) : ex.inner);
            gg.fillOval((int)ex.x - r, (int)ex.y - r, r*2, r*2);
            gg.setColor(ex.outer == null ? new Color(255, 240, 160) : ex.outer);
            gg.drawOval((int)ex.x - r, (int)ex.y - r, r*2, r*2);
            gg.setComposite(AlphaComposite.SrcOver);
        }
    }

    private RoomPalette paletteFor(Room room) {
        if (room == null || ROOM_PALETTES.length == 0) {
            return null;
        }
        int index = Math.floorMod(room.paletteIndex, ROOM_PALETTES.length);
        return ROOM_PALETTES[index];
    }

    private void drawFloorTile(Graphics2D gg, BufferedImage texture, int px, int py, RoomPalette palette, Room room, int tx, int ty) {
        if (texture != null) {
            gg.drawImage(texture, px, py, TILE, TILE, null);
        } else {
            gg.setColor(new Color(24, 60, 78));
            gg.fillRect(px, py, TILE, TILE);
        }
        if (palette == null) {
            return;
        }
        java.awt.Composite original = gg.getComposite();
        gg.setComposite(AlphaComposite.SrcOver.derive(palette.floorAlpha));
        gg.setColor(palette.floorTint);
        gg.fillRect(px, py, TILE, TILE);
        gg.setComposite(original);

        if (palette.floorAccent != null) {
            gg.setComposite(AlphaComposite.SrcOver.derive(0.18f));
            gg.setColor(palette.floorAccent);
            if (Math.floorMod(accentHash(room, tx, ty, 1), 5) == 0) {
                gg.fillRect(px, py + TILE - 3, TILE, 3);
            }
            if (Math.floorMod(accentHash(room, tx, ty, 2), 7) == 0) {
                gg.fillRect(px + TILE - 3, py, 3, TILE);
            }
            gg.setComposite(original);
        }
        gg.setColor(new Color(0, 0, 0, 35));
        gg.drawRect(px, py, TILE, TILE);
    }

    private void drawWallTile(Graphics2D gg, BufferedImage texture, int px, int py, RoomPalette palette, Room room, int tx, int ty) {
        if (texture != null) {
            gg.drawImage(texture, px, py, TILE, TILE, null);
        } else {
            gg.setColor(new Color(38, 82, 96));
            gg.fillRect(px, py, TILE, TILE);
        }
        if (palette == null) {
            return;
        }
        java.awt.Composite original = gg.getComposite();
        gg.setComposite(AlphaComposite.SrcOver.derive(palette.wallAlpha));
        gg.setColor(palette.wallTint);
        gg.fillRect(px, py, TILE, TILE);
        gg.setComposite(original);

        gg.setComposite(AlphaComposite.SrcOver.derive(0.55f));
        gg.setColor(palette.wallHighlight);
        gg.fillRect(px, py, TILE, 3);
        gg.setComposite(AlphaComposite.SrcOver.derive(0.65f));
        gg.setColor(palette.wallShadow);
        gg.fillRect(px, py + TILE - 5, TILE, 5);
        gg.setComposite(original);

        if (Math.floorMod(accentHash(room, tx, ty, 5), 6) == 0) {
            gg.setColor(new Color(palette.wallHighlight.getRed(), palette.wallHighlight.getGreen(), palette.wallHighlight.getBlue(), 80));
            gg.fillRect(px, py, 4, TILE);
        }
    }

    private int accentHash(Room room, int tx, int ty, int salt) {
        if (room == null) {
            return 0;
        }
        int seed = room.accentSeed == 0 ? 1 : room.accentSeed;
        return seed + tx * 53 + ty * 97 + salt * 131;
    }

    private void drawEnemyWeapon(Graphics2D gg, Enemy enemy) {
        if (enemy == null || !enemy.alive) {
            return;
        }
        switch (enemy.weapon) {
            case SWORD -> drawSword(gg, enemy);
            case HAMMER -> drawHammer(gg, enemy);
            case BOW -> drawBow(gg, enemy);
            case STAFF -> drawStaff(gg, enemy);
            default -> {
            }
        }
    }

    private double computeSwingAngle(Enemy enemy, double sweepRadians) {
        double base = enemy.weaponAngle;
        if (!Double.isFinite(base)) {
            base = 0.0;
        }
        if (enemy.attackAnimDuration <= 0) {
            return base - sweepRadians * 0.35;
        }
        double progress = 1.0 - (enemy.attackAnimTicks / (double) Math.max(1, enemy.attackAnimDuration));
        progress = Math.max(0.0, Math.min(1.0, progress));
        return base - sweepRadians / 2.0 + progress * sweepRadians;
    }

    private void drawSword(Graphics2D gg, Enemy enemy) {
        double angle = computeSwingAngle(enemy, Math.toRadians(110));
        int offset = Math.max(10, enemy.size / 2);
        int bladeLength = (int) (TILE * 1.1);
        int bladeWidth = Math.max(4, TILE / 7);
        int guardWidth = Math.max(bladeWidth * 3, 14);
        int gripLength = Math.max(8, TILE / 3);

        AffineTransform original = gg.getTransform();
        gg.translate(enemy.x, enemy.y);
        gg.rotate(angle);
        gg.setColor(new Color(200, 210, 230));
        gg.fillRoundRect(offset, -bladeWidth / 2, bladeLength, bladeWidth, bladeWidth, bladeWidth);
        gg.setColor(new Color(160, 170, 190));
        gg.drawRoundRect(offset, -bladeWidth / 2, bladeLength, bladeWidth, bladeWidth, bladeWidth);
        gg.setColor(new Color(170, 132, 60));
        gg.fillRoundRect(offset - gripLength, -bladeWidth / 2, gripLength, bladeWidth, bladeWidth, bladeWidth);
        gg.fillRoundRect(offset - bladeWidth / 2, -guardWidth / 2, guardWidth, guardWidth, bladeWidth, bladeWidth);
        gg.setTransform(original);
    }

    private void drawHammer(Graphics2D gg, Enemy enemy) {
        double angle = computeSwingAngle(enemy, Math.toRadians(140));
        int offset = Math.max(8, enemy.size / 2);
        int handleLength = (int) (TILE * 1.0);
        int handleWidth = Math.max(4, TILE / 8);
        int headWidth = Math.max(TILE / 2, 18);
        int headHeight = Math.max(TILE / 3, 14);

        AffineTransform original = gg.getTransform();
        gg.translate(enemy.x, enemy.y);
        gg.rotate(angle);
        gg.setColor(new Color(94, 62, 32));
        gg.fillRoundRect(offset - 4, -handleWidth / 2, handleLength, handleWidth, handleWidth, handleWidth);
        gg.setColor(new Color(60, 40, 24));
        gg.drawRoundRect(offset - 4, -handleWidth / 2, handleLength, handleWidth, handleWidth, handleWidth);
        gg.setColor(new Color(190, 190, 204));
        gg.fillRoundRect(offset + handleLength - headWidth, -headHeight / 2, headWidth, headHeight, headHeight / 2, headHeight / 2);
        gg.setColor(new Color(150, 150, 170));
        gg.drawRoundRect(offset + handleLength - headWidth, -headHeight / 2, headWidth, headHeight, headHeight / 2, headHeight / 2);
        gg.setTransform(original);
    }

    private void drawBow(Graphics2D gg, Enemy enemy) {
        double angle = enemy.weaponAngle;
        int offset = Math.max(6, enemy.size / 2 - 4);
        int bowHeight = Math.max(TILE, enemy.size + TILE / 3);
        int bowLength = Math.max(TILE / 2, enemy.size);
        float drawProgress = Math.min(1f, enemy.bowDrawTicks / 12f);
        int pull = (int) (bowLength * 0.6f * drawProgress);

        AffineTransform original = gg.getTransform();
        Stroke oldStroke = gg.getStroke();
        gg.translate(enemy.x, enemy.y);
        gg.rotate(angle);
        gg.setStroke(new BasicStroke(Math.max(2f, TILE / 18f), BasicStroke.CAP_ROUND, BasicStroke.JOIN_ROUND));
        gg.setColor(new Color(150, 110, 60));
        gg.drawLine(offset, -bowHeight / 2, offset, bowHeight / 2);
        gg.setColor(new Color(210, 180, 120));
        int stringX = offset - pull;
        gg.drawLine(offset, -bowHeight / 2, stringX, 0);
        gg.drawLine(offset, bowHeight / 2, stringX, 0);

        if (enemy.bowDrawTicks > 0) {
            Color shaft = enemy.type == EnemyType.PUMPKIN ? new Color(210, 150, 70) : new Color(230, 230, 230);
            Color head = enemy.type == EnemyType.PUMPKIN ? new Color(255, 210, 130) : new Color(255, 255, 255);
            drawArrowShape(gg, stringX, 0, bowLength, shaft, head);
        }

        gg.setStroke(oldStroke);
        gg.setTransform(original);
    }

    private void drawStaff(Graphics2D gg, Enemy enemy) {
        double angle = enemy.weaponAngle;
        int offset = Math.max(6, enemy.size / 2 - 4);
        int staffLength = (int) (TILE * 1.05);
        int staffWidth = Math.max(5, TILE / 10);
        int orbRadius = Math.max(6, TILE / 4);
        double pulse = enemy.attackAnimDuration > 0 ? 1.0 - (enemy.attackAnimTicks / (double) Math.max(1, enemy.attackAnimDuration)) : 0.25;
        pulse = Math.max(0.2, Math.min(1.0, pulse));

        AffineTransform original = gg.getTransform();
        gg.translate(enemy.x, enemy.y);
        gg.rotate(angle);
        gg.setColor(new Color(80, 60, 120));
        gg.fillRoundRect(offset - 4, -staffWidth / 2, staffLength, staffWidth, staffWidth, staffWidth);
        int orbX = offset + staffLength - orbRadius * 2;
        int orbY = -orbRadius;
        java.awt.Composite oldComposite = gg.getComposite();
        gg.setComposite(AlphaComposite.SrcOver.derive(0.85f));
        gg.setColor(new Color(170, 150, 255));
        gg.fillOval(orbX, orbY, orbRadius * 2, orbRadius * 2);
        gg.setComposite(AlphaComposite.SrcOver.derive((float) (0.45 + pulse * 0.35)));
        gg.setColor(new Color(255, 240, 255));
        gg.fillOval(orbX + 2, orbY + 2, orbRadius * 2 - 4, orbRadius * 2 - 4);
        gg.setComposite(oldComposite);
        gg.setColor(new Color(120, 90, 200));
        gg.drawOval(orbX, orbY, orbRadius * 2, orbRadius * 2);
        gg.setTransform(original);
    }

    private void drawArrowShape(Graphics2D gg, int startX, int startY, int length, Color shaft, Color head) {
        int arrowLength = Math.max(18, length);
        int endX = startX + arrowLength;
        Stroke old = gg.getStroke();
        gg.setStroke(new BasicStroke(Math.max(2f, TILE / 22f), BasicStroke.CAP_ROUND, BasicStroke.JOIN_ROUND));
        gg.setColor(shaft);
        gg.drawLine(startX, startY, endX, startY);
        Path2D.Float arrowHead = new Path2D.Float();
        arrowHead.moveTo(endX, startY);
        arrowHead.lineTo(endX - 6, startY - 4);
        arrowHead.lineTo(endX - 6, startY + 4);
        arrowHead.closePath();
        gg.setColor(head);
        gg.fill(arrowHead);
        gg.setStroke(old);
    }

    private void drawHud(Graphics2D overlay) {
        overlay.setColor(new Color(255, 255, 255, 210));
        String controlsLine = String.format("Move: %s/%s/%s/%s   Shoot: %s   Reroll: %s   Pause: %s",
                keyName(ControlAction.MOVE_UP),
                keyName(ControlAction.MOVE_DOWN),
                keyName(ControlAction.MOVE_LEFT),
                keyName(ControlAction.MOVE_RIGHT),
                keyName(ControlAction.SHOOT),
                keyName(ControlAction.REROLL),
                keyName(ControlAction.PAUSE));
        overlay.drawString("HP: " + playerHP + (iFrames>0?" (invul)":""), 10, 18);
        overlay.drawString(controlsLine, 10, 34);
        overlay.drawString(String.format("Room (%d,%d)  Keys: %d", worldPos.x, worldPos.y, keysHeld), 10, 50);
        overlay.drawString(texts.text("story"), 10, 66);
        if (isBossRoom(worldPos)) {
            overlay.drawString("Guardian Lair", getWidth() - 160, 18);
        }

        Rectangle minimapArea = drawMinimap(overlay);
        overlay.setColor(new Color(255, 255, 255, 210));

        if (!statusMessage.isBlank()) {
            int boxWidth = getWidth() - 20;
            int boxHeight = 26;
            int boxX = 10;
            int boxY = getHeight() - boxHeight - 10;
            if (minimapArea != null) {
                int candidateX = minimapArea.x + minimapArea.width + 10;
                int candidateWidth = getWidth() - candidateX - 10;
                if (candidateWidth >= 220) {
                    boxX = candidateX;
                    boxWidth = candidateWidth;
                }
            }
            overlay.setColor(new Color(0, 0, 0, 160));
            overlay.fillRoundRect(boxX, boxY, boxWidth, boxHeight, 14, 14);
            overlay.setColor(new Color(255, 255, 255, 230));
            overlay.drawString(statusMessage, boxX + 10, boxY + 18);
        }
    }

    private Rectangle drawMinimap(Graphics2D overlay) {
        if (overlay == null || worldPos == null) {
            return null;
        }
        Set<Point> visitedRooms = visited == null ? Set.of() : visited;
        Set<Point> accessible = new HashSet<>();
        Set<Point> locked = new HashSet<>();
        Set<Point> known = new HashSet<>();
        if (world != null) {
            known.addAll(world.keySet());
        }
        known.add(new Point(worldPos));
        known.addAll(visitedRooms);

        for (Point roomPos : visitedRooms) {
            Room roomData = world.get(roomPos);
            if (roomData == null) {
                continue;
            }
            for (Dir door : roomData.doors) {
                Point neighbour = step(roomPos, door);
                if (visitedRooms.contains(neighbour)) {
                    known.add(neighbour);
                    continue;
                }
                if (roomData.lockedDoors.contains(door)) {
                    locked.add(neighbour);
                } else {
                    accessible.add(neighbour);
                }
                known.add(neighbour);
            }
        }

        if (known.isEmpty()) {
            return null;
        }

        int minX = Integer.MAX_VALUE;
        int minY = Integer.MAX_VALUE;
        int maxX = Integer.MIN_VALUE;
        int maxY = Integer.MIN_VALUE;
        for (Point p : known) {
            if (p == null) {
                continue;
            }
            minX = Math.min(minX, p.x);
            minY = Math.min(minY, p.y);
            maxX = Math.max(maxX, p.x);
            maxY = Math.max(maxY, p.y);
        }

        if (minX == Integer.MAX_VALUE) {
            return null;
        }

        int cellsWide = Math.max(1, maxX - minX + 1);
        int cellsTall = Math.max(1, maxY - minY + 1);
        int availableWidth = Math.max(MINIMAP_CELL_MIN, MINIMAP_MAX_WIDTH - MINIMAP_HORIZONTAL_PADDING * 2);
        int availableHeight = Math.max(MINIMAP_CELL_MIN, MINIMAP_MAX_HEIGHT - MINIMAP_HEADER - MINIMAP_FOOTER);
        int cellSize = Math.max(MINIMAP_CELL_MIN,
                Math.min(MINIMAP_CELL_MAX,
                        Math.min(availableWidth / Math.max(1, cellsWide),
                                availableHeight / Math.max(1, cellsTall))));
        if (cellSize <= 0) {
            cellSize = MINIMAP_CELL_MIN;
        }

        int mapWidth = MINIMAP_HORIZONTAL_PADDING * 2 + cellSize * cellsWide;
        int mapHeight = MINIMAP_HEADER + cellSize * cellsTall + MINIMAP_FOOTER;
        int mapX = MINIMAP_MARGIN;
        int mapY = Math.max(MINIMAP_MARGIN, getHeight() - mapHeight - MINIMAP_MARGIN);
        Rectangle bounds = new Rectangle(mapX, mapY, mapWidth, mapHeight);

        Color originalColour = overlay.getColor();
        Stroke originalStroke = overlay.getStroke();

        overlay.setRenderingHint(RenderingHints.KEY_ANTIALIASING, RenderingHints.VALUE_ANTIALIAS_ON);
        overlay.setColor(new Color(0, 0, 0, 182));
        overlay.fillRoundRect(mapX, mapY, mapWidth, mapHeight, 18, 18);
        overlay.setColor(new Color(110, 188, 204, 220));
        overlay.setStroke(new BasicStroke(1.8f));
        overlay.drawRoundRect(mapX, mapY, mapWidth, mapHeight, 18, 18);

        overlay.setColor(new Color(218, 234, 240));
        overlay.drawString(texts.text("hud_map"), mapX + MINIMAP_HORIZONTAL_PADDING, mapY + 18);

        int gridOriginX = mapX + MINIMAP_HORIZONTAL_PADDING;
        int gridOriginY = mapY + MINIMAP_HEADER;
        Map<String, Rectangle> cellRects = new HashMap<>();
        Map<String, Point> cellCenters = new HashMap<>();
        for (Point p : known) {
            if (p == null) {
                continue;
            }
            int col = p.x - minX;
            int row = p.y - minY;
            int cellX = gridOriginX + col * cellSize;
            int cellY = gridOriginY + row * cellSize;
            Rectangle rect = new Rectangle(cellX, cellY, cellSize, cellSize);
            String key = pointKey(p);
            cellRects.put(key, rect);
            cellCenters.put(key, new Point(cellX + cellSize / 2, cellY + cellSize / 2));
        }

        overlay.setStroke(new BasicStroke(Math.max(1f, cellSize / 6f), BasicStroke.CAP_ROUND, BasicStroke.JOIN_ROUND));
        for (Point p : known) {
            if (p == null) {
                continue;
            }
            Room roomData = world.get(p);
            if (roomData == null) {
                continue;
            }
            Point centre = cellCenters.get(pointKey(p));
            if (centre == null) {
                continue;
            }
            for (Dir door : roomData.doors) {
                Point neighbour = step(p, door);
                if (!shouldDrawConnector(p, neighbour)) {
                    continue;
                }
                Point neighbourCentre = cellCenters.get(pointKey(neighbour));
                if (neighbourCentre == null) {
                    continue;
                }
                Color connectorColour = new Color(88, 140, 170, 208);
                if (!visitedRooms.contains(neighbour)) {
                    if (accessible.contains(neighbour)) {
                        connectorColour = new Color(138, 201, 38, 210);
                    } else if (locked.contains(neighbour)) {
                        connectorColour = new Color(220, 170, 90, 210);
                    }
                }
                overlay.setColor(connectorColour);
                overlay.drawLine(centre.x, centre.y, neighbourCentre.x, neighbourCentre.y);
            }
        }

        int roomSize = Math.max(6, cellSize - 6);
        int offset = (cellSize - roomSize) / 2;
        for (Point p : known) {
            if (p == null) {
                continue;
            }
            Rectangle rect = cellRects.get(pointKey(p));
            if (rect == null) {
                continue;
            }
            int drawX = rect.x + offset;
            int drawY = rect.y + offset;
            Color fill;
            if (p.equals(worldPos)) {
                fill = new Color(255, 240, 160, 240);
            } else if (visitedRooms.contains(p)) {
                fill = new Color(82, 144, 182, 228);
            } else if (accessible.contains(p)) {
                fill = new Color(138, 201, 38, 220);
            } else if (locked.contains(p)) {
                fill = new Color(220, 170, 90, 220);
            } else {
                fill = new Color(80, 96, 120, 160);
            }
            overlay.setColor(fill);
            overlay.fillRoundRect(drawX, drawY, roomSize, roomSize, 8, 8);
            BossEncounter encounter = bossEncounters.get(p);
            if (encounter != null && !encounter.defeated) {
                overlay.setColor(new Color(210, 120, 200, 232));
                overlay.setStroke(new BasicStroke(2f));
                overlay.drawRoundRect(drawX, drawY, roomSize, roomSize, 8, 8);
            } else if (p.equals(worldPos)) {
                overlay.setColor(new Color(255, 255, 255, 230));
                overlay.setStroke(new BasicStroke(1.8f));
                overlay.drawRoundRect(drawX, drawY, roomSize, roomSize, 8, 8);
            }
        }

        int footerY = mapY + mapHeight - 18;
        overlay.setStroke(originalStroke);
        overlay.setColor(new Color(210, 226, 232));
        overlay.drawString(texts.text("hud_rooms", visitedRooms.size()), mapX + MINIMAP_HORIZONTAL_PADDING, footerY);
        overlay.drawString(texts.text("hud_exits", accessible.size()), mapX + MINIMAP_HORIZONTAL_PADDING, footerY + 16);
        if (!locked.isEmpty()) {
            overlay.setColor(new Color(235, 210, 160));
            overlay.drawString(texts.text("hud_locked", locked.size()), mapX + MINIMAP_HORIZONTAL_PADDING, footerY + 32);
        }

        overlay.setColor(originalColour);
        overlay.setStroke(originalStroke);
        return bounds;
    }

    private String keyName(ControlAction action) {
        return KeyEvent.getKeyText(controls.keyFor(action));
    }

    private void drawPadlock(Graphics2D gg, int px, int py) {
        int lockWidth = 12;
        int lockHeight = 14;
        int cx = px + TILE / 2 - lockWidth / 2;
        int cy = py + TILE / 2 - lockHeight / 2;
        gg.setColor(new Color(40, 32, 22, 220));
        gg.fillRoundRect(cx, cy, lockWidth, lockHeight, 4, 4);
        gg.setColor(new Color(214, 186, 90));
        gg.drawRoundRect(cx, cy, lockWidth, lockHeight, 4, 4);
        gg.drawLine(cx + lockWidth / 2, cy + 3, cx + lockWidth / 2, cy + lockHeight - 3);
    }

    // ======= Input =======

    @Override
    public void keyPressed(KeyEvent e) {
        if (matches(e, ControlAction.MOVE_UP)) {
            up = true;
        }
        if (matches(e, ControlAction.MOVE_DOWN)) {
            down = true;
        }
        if (matches(e, ControlAction.MOVE_LEFT)) {
            left = true;
        }
        if (matches(e, ControlAction.MOVE_RIGHT)) {
            right = true;
        }
        if (matches(e, ControlAction.SHOOT)) {
            shootPlayerBullet();
        }
        if (matches(e, ControlAction.REROLL)) {
            room = rerollObstacles(room);
            repaint();
        }
        if (matches(e, ControlAction.PAUSE)) {
            showPauseMenu();
        }
    }

    @Override
    public void keyReleased(KeyEvent e) {
        if (matches(e, ControlAction.MOVE_UP)) up = false;
        if (matches(e, ControlAction.MOVE_DOWN)) down = false;
        if (matches(e, ControlAction.MOVE_LEFT)) left = false;
        if (matches(e, ControlAction.MOVE_RIGHT)) right = false;
    }

    @Override
    public void keyTyped(KeyEvent e) { }

    private boolean matches(KeyEvent e, ControlAction action) {
        int code = e.getKeyCode();
        if (code == controls.keyFor(action)) {
            return true;
        }
        return switch (action) {
            case MOVE_UP -> code == KeyEvent.VK_UP;
            case MOVE_DOWN -> code == KeyEvent.VK_DOWN;
            case MOVE_LEFT -> code == KeyEvent.VK_LEFT;
            case MOVE_RIGHT -> code == KeyEvent.VK_RIGHT;
            default -> false;
        };
    }

    private void showPauseMenu() {
        if (paused) {
            return;
        }
        paused = true;
        timer.stop();
        String[] options = {
                texts.text("resume"),
                texts.text("save_and_exit"),
                texts.text("quit_without_saving")
        };
        int choice = JOptionPane.showOptionDialog(this, texts.text("pause_title"), texts.text("pause_title"),
                JOptionPane.DEFAULT_OPTION, JOptionPane.INFORMATION_MESSAGE, null, options, options[0]);
        if (choice == 1) {
            try {
                saveHandler.accept(snapshot());
            } catch (RuntimeException ex) {
                JOptionPane.showMessageDialog(this, "Unable to save: " + ex.getMessage(),
                        texts.text("pause_title"), JOptionPane.ERROR_MESSAGE);
                paused = false;
                timer.start();
                requestFocusInWindow();
                return;
            }
            exitHandler.run();
        } else if (choice == 2) {
            exitHandler.run();
        } else {
            paused = false;
            timer.start();
            requestFocusInWindow();
        }
    }

    public DungeonRoomsSnapshot snapshot() {
        return new DungeonRoomsSnapshot(
                world,
                bossEncounters,
                visited,
                bossPool,
                worldPos,
                roomsVisited,
                room,
                player,
                up,
                down,
                left,
                right,
                bullets,
                playerBullets,
                explosions,
                playerHP,
                playerDamageBuffer,
                iFrames,
                keysHeld,
                statusMessage,
                statusTicks,
                inBoss,
                animTick,
                mouseX,
                mouseY,
                rng,
                secureRandom
        );
    }

    public void shutdown() {
        timer.stop();
    }

    /**
     * Callback interface that allows the dungeon panel to embed boss encounters inside the host UI instead of
     * launching an extra window. Implementations are expected to present {@link BossBattlePanel} content and invoke
     * the supplied callback when the fight resolves.
     */
    public interface BossBattleHost {
        void runBossBattle(BossBattlePanel.BossKind kind, Consumer<Outcome> outcomeHandler);
    }

    private Room rerollObstacles(Room r) {
        // Clear inside (except borders & doors), then re-add obstacles
        for (int x = 1; x < COLS - 1; x++)
            for (int y = 1; y < ROWS - 1; y++)
                if (r.g[x][y] != T.DOOR) r.g[x][y] = T.FLOOR;

        for (int x = 0; x < COLS; x++) { r.g[x][0] = T.WALL; r.g[x][ROWS - 1] = T.WALL; }
        for (int y = 0; y < ROWS; y++) { r.g[0][y] = T.WALL; r.g[COLS - 1][y] = T.WALL; }

        // Choose 1–3 total doors
        int totalDoors = 1 + rng.nextInt(3); // 1..3

        Set<Dir> chosen = EnumSet.noneOf(Dir.class);
        if (r.doors != null) chosen.addAll(r.doors);

        List<Dir> pool = new ArrayList<>(List.of(Dir.N, Dir.S, Dir.W, Dir.E));
        if (r.doors != null) pool.removeAll(r.doors);
        Collections.shuffle(pool, rng);
        for (Dir d : pool) {
            if (chosen.size() >= totalDoors) break;
            chosen.add(d);
        }
        // Materialize doors
        for (Dir d : chosen) carveDoorOnGrid(r, d);
        r.doors = chosen;

        // Sprinkle obstacles while keeping space near doors
        int blocks = 8 + rng.nextInt(7);
        for (int i = 0; i < blocks; i++) {
            int bx = 2 + rng.nextInt(COLS - 4);
            int by = 2 + rng.nextInt(ROWS - 4);
            if (nearAnyDoor(r, bx, by, 3)) continue;
            for (int dx = 0; dx < 2; dx++)
                for (int dy = 0; dy < 2; dy++)
                    if (inBounds(bx + dx, by + dy))
                        r.g[bx + dx][by + dy] = T.WALL;
        }
        return r;
    }

    // ---- Main launcher ----
    public static void main(String[] args) {
        GameLauncher.main(args);
    }
}<|MERGE_RESOLUTION|>--- conflicted
+++ resolved
@@ -942,17 +942,10 @@
         types.add(EnemyType.ZOMBIE);
         if (roomsVisited >= 1) {
             types.add(EnemyType.IMP);
-<<<<<<< HEAD
         }
         if (roomsVisited >= 2) {
             types.add(EnemyType.SKELETON);
         }
-=======
-        }
-        if (roomsVisited >= 2) {
-            types.add(EnemyType.SKELETON);
-        }
->>>>>>> 1d95af84
         if (roomsVisited >= 3) {
             types.add(EnemyType.PUMPKIN);
         }
@@ -998,19 +991,6 @@
             case WIZARD -> WeaponType.STAFF;
             case IMP -> WeaponType.CLAWS;
         };
-<<<<<<< HEAD
-=======
-    }
-
-    private WeaponType weaponFor(EnemyType type) {
-        return switch (type) {
-            case ZOMBIE, KNIGHT -> WeaponType.SWORD;
-            case OGRE -> WeaponType.HAMMER;
-            case PUMPKIN, SKELETON -> WeaponType.BOW;
-            case WIZARD -> WeaponType.STAFF;
-            case IMP -> WeaponType.CLAWS;
-        };
->>>>>>> 1d95af84
     }
 
     private boolean isBossRoom(Point pos) {
@@ -1303,7 +1283,6 @@
             applyPlayerDamage(damage);
             enemy.cd = cooldown;
             triggerMeleeSwing(enemy);
-<<<<<<< HEAD
         }
     }
 
@@ -1323,8 +1302,6 @@
     private void startBowDraw(Enemy enemy, double angle) {
         if (enemy == null) {
             return;
-=======
->>>>>>> 1d95af84
         }
         enemy.weapon = WeaponType.BOW;
         enemy.weaponAngle = angle;
