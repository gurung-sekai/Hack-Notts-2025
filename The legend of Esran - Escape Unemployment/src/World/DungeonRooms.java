package World;

import World.gfx.DungeonTextures;
import Battle.scene.BossBattlePanel;
import Battle.scene.BossBattlePanel.Outcome;
import gfx.HiDpiScaler;
import launcher.ControlAction;
import launcher.ControlsProfile;
import launcher.GameLauncher;
import launcher.GameSettings;
import launcher.LanguageBundle;
import security.GameSecurity;
import util.ResourceLoader;

import javax.imageio.ImageIO;
import javax.swing.JFrame;
import javax.swing.JOptionPane;
import javax.swing.JPanel;
import javax.swing.SwingUtilities;
import javax.swing.Timer;

import java.awt.AlphaComposite;
import java.awt.BasicStroke;
import java.awt.Color;
import java.awt.Dimension;
import java.awt.Graphics;
import java.awt.Graphics2D;
import java.awt.Point;
import java.awt.RadialGradientPaint;
import java.awt.Rectangle;
import java.awt.RenderingHints;
import java.awt.Stroke;
import java.awt.geom.AffineTransform;
import java.awt.geom.Path2D;
import java.awt.geom.Point2D;

import java.awt.event.ActionEvent;
import java.awt.event.ActionListener;
import java.awt.event.KeyEvent;
import java.awt.event.KeyListener;
import java.awt.event.MouseEvent;
import java.awt.event.MouseMotionAdapter;

import java.awt.image.BufferedImage;
import java.io.IOException;
import java.io.InputStream;
import java.io.Serial;
import java.io.Serializable;
import java.security.SecureRandom;
import java.util.ArrayList;
import java.util.Collections;
import java.util.EnumMap;
import java.util.EnumSet;
import java.util.HashMap;
import java.util.HashSet;
import java.util.Iterator;
import java.util.List;
import java.util.Locale;
import java.util.Map;
import java.util.Random;
import java.util.Set;
import java.util.function.Consumer;

/**
 * Top-down dungeon crawler panel with persistent rooms and procedural generation.
 * Player movement, combat, and interactions obey the control bindings supplied by {@link ControlsProfile}.
 */
public class DungeonRooms extends JPanel implements ActionListener, KeyListener {

    // ----- Tunables -----
    static final int TILE = 36;           // pixels per tile
    static final int COLS = 21;           // room width (odd looks nice)
    static final int ROWS = 13;           // room height (odd looks nice)
    static final int FPS  = 60;
    static final int PLAYER_SIZE = (int)(TILE * 0.6);
    static final int PLAYER_SPEED = 3;    // px per tick (tempered for slower pacing)
    static final Color BG = new Color(6, 24, 32);
    static final int PLAYER_PROJECTILE_RADIUS = 6;
    static final int ENEMY_PROJECTILE_RADIUS = 5;

    private static final int MINIMAP_MARGIN = 16;
    private static final int MINIMAP_CELL_MIN = 10;
    private static final int MINIMAP_CELL_MAX = 26;
    private static final int MINIMAP_MAX_WIDTH = 220;
    private static final int MINIMAP_MAX_HEIGHT = 220;
    private static final int MINIMAP_HEADER = 26;
    private static final int MINIMAP_FOOTER = 36;
    private static final int MINIMAP_HORIZONTAL_PADDING = 12;

    enum T { VOID, FLOOR, WALL, DOOR }
    enum Dir { N, S, W, E }

    enum EnemyType { ZOMBIE, IMP, KNIGHT, OGRE, PUMPKIN, SKELETON, WIZARD }

    enum WeaponType { CLAWS, SWORD, HAMMER, BOW, STAFF }

    enum ProjectileKind { ORB, ARROW }

    static class RoomEnemy implements Serializable {
        @Serial
        private static final long serialVersionUID = 1L;
        int x, y;
        int size = (int)(TILE * 0.6);
        int cd = 0;
        boolean alive = true;
        EnemyType type = EnemyType.ZOMBIE;
        int maxHealth = 3;
        int health = 3;
        int braceTicks = 0;
        int windup = 0;
        int patternIndex = 0;
        double damageBuffer = 0.0;
        EnemySpawn spawn;
        WeaponType weapon = WeaponType.CLAWS;
        int attackAnimTicks = 0;
        int attackAnimDuration = 0;
        int bowDrawTicks = 0;
        double facingAngle = 0.0;
        double weaponAngle = 0.0;
    }

    static class Bullet implements Serializable {
        @Serial
        private static final long serialVersionUID = 1L;
        double x, y;
        double vx, vy;
        int r = ENEMY_PROJECTILE_RADIUS;
        boolean alive = true;
        double damage = 1.0;
        int life = 0;
        int maxLife = 420;
        boolean friendly = false;
        boolean useTexture = true;
        java.awt.Color tint;
        boolean explosive = false;
        int explosionRadius = 0;
        int explosionLife = 0;
        ProjectileKind kind = ProjectileKind.ORB;
    }

    static class Explosion implements Serializable {
        @Serial
        private static final long serialVersionUID = 1L;
        double x, y;
        int age = 0;
        int life = 18;
        int maxR = 22;
        Color inner = new Color(255, 200, 80);
        Color outer = new Color(255, 240, 160);
    }

    static class KeyPickup implements Serializable {
        @Serial
        private static final long serialVersionUID = 1L;
        int x, y;
        int r = 12;
    }

    static class EnemySpawn implements Serializable {
        @Serial
        private static final long serialVersionUID = 1L;
        int x, y;
        boolean defeated = false;
        EnemyType type = EnemyType.ZOMBIE;
    }

    static class BossEncounter implements Serializable {
        @Serial
        private static final long serialVersionUID = 1L;
        BossBattlePanel.BossKind kind;
        boolean defeated = false;
        boolean rewardClaimed = false;
    }

    static class Room implements Serializable {
        @Serial
        private static final long serialVersionUID = 1L;
        T[][] g = new T[COLS][ROWS];
        Set<Dir> doors = EnumSet.noneOf(Dir.class);
        List<RoomEnemy> enemies = new ArrayList<>();
        List<KeyPickup> keyPickups = new ArrayList<>();
        List<EnemySpawn> enemySpawns = new ArrayList<>();
        EnumSet<Dir> lockedDoors = EnumSet.noneOf(Dir.class);
        boolean cleared = false;
        boolean spawnsPrepared = false;
        int floorThemeSeed = 0;
        int wallThemeSeed = 0;
        int paletteIndex = -1;
        int accentSeed = 0;
        Room() {
            for (int x = 0; x < COLS; x++)
                for (int y = 0; y < ROWS; y++)
                    g[x][y] = T.VOID;
        }
    }

    static class RoomPalette {
        final Color floorTint;
        final float floorAlpha;
        final Color floorAccent;
        final Color wallTint;
        final float wallAlpha;
        final Color wallHighlight;
        final Color wallShadow;

        RoomPalette(Color floorTint,
                    float floorAlpha,
                    Color floorAccent,
                    Color wallTint,
                    float wallAlpha,
                    Color wallHighlight,
                    Color wallShadow) {
            this.floorTint = floorTint;
            this.floorAlpha = floorAlpha;
            this.floorAccent = floorAccent;
            this.wallTint = wallTint;
            this.wallAlpha = wallAlpha;
            this.wallHighlight = wallHighlight;
            this.wallShadow = wallShadow;
        }
    }

    private static final RoomPalette[] ROOM_PALETTES = {
            new RoomPalette(
                    new Color(36, 90, 120), 0.26f,
                    new Color(90, 140, 170, 140),
                    new Color(20, 36, 54), 0.34f,
                    new Color(220, 240, 255, 130),
                    new Color(12, 20, 28, 150)
            ),
            new RoomPalette(
                    new Color(88, 48, 120), 0.24f,
                    new Color(150, 100, 180, 130),
                    new Color(40, 22, 58), 0.36f,
                    new Color(240, 220, 255, 120),
                    new Color(18, 8, 26, 170)
            ),
            new RoomPalette(
                    new Color(70, 96, 42), 0.22f,
                    new Color(130, 168, 94, 130),
                    new Color(32, 44, 24), 0.32f,
                    new Color(210, 232, 190, 120),
                    new Color(18, 24, 16, 150)
            ),
            new RoomPalette(
                    new Color(120, 76, 32), 0.24f,
                    new Color(176, 120, 60, 140),
                    new Color(54, 32, 16), 0.34f,
                    new Color(240, 214, 170, 120),
                    new Color(28, 16, 10, 160)
            ),
            new RoomPalette(
                    new Color(48, 72, 110), 0.28f,
                    new Color(120, 150, 190, 130),
                    new Color(26, 34, 54), 0.30f,
                    new Color(225, 230, 250, 130),
                    new Color(14, 18, 28, 160)
            )
    };

    private static final int MESSAGE_SECONDS = 3;
    private static final int MAX_PLAYER_HP = 5;
    private static final int HEAL_FLASH_TICKS = FPS * 2;
    private static final String PLAYER_IDLE_PREFIX = "resources/sprites/Knight/Idle/knight_m_idle_anim_f";
    private static final String ENEMY_IDLE_PREFIX = "resources/sprites/Imp/imp_idle_anim_f";
    private static final String BOSS_IDLE_PREFIX = "resources/sprites/Bigzombie/big_zombie_idle_anim_f";

    private final GameSettings settings;
    private final ControlsProfile controls;
    private final LanguageBundle texts;
    private final Consumer<DungeonRoomsSnapshot> saveHandler;
    private final Runnable exitHandler;
    private final BossBattleHost bossBattleHost;

    private final Timer timer;
    private final int messageDurationTicks;

    private Random rng = new Random();
    private SecureRandom secureRandom = GameSecurity.secureRandom();

    // Persistent world: integer-grid of rooms using world coordinates
    private Map<Point, Room> world = new HashMap<>();
    private Map<Point, BossEncounter> bossEncounters = new HashMap<>();
    private Set<Point> visited = new HashSet<>();
    private List<BossBattlePanel.BossKind> bossPool = new ArrayList<>();
    private Point worldPos = new Point(0, 0);   // current room coordinate
    private int roomsVisited = 1;

    private Room room;                 // current room
    private Rectangle player;          // player rectangle in pixels
    private boolean up, down, left, right;

    private DungeonTextures textures;
    private BufferedImage[] playerIdleFrames;
    private Map<EnemyType, BufferedImage[]> enemyIdleAnimations = new EnumMap<>(EnemyType.class);
<<<<<<< HEAD
    private transient Map<WeaponType, BufferedImage> weaponTextures = new EnumMap<>(WeaponType.class);
    private transient Map<WeaponCacheKey, BufferedImage> scaledWeaponCache = new HashMap<>();
    private transient Map<Integer, BufferedImage> scaledArrowCache = new HashMap<>();
    private transient BufferedImage arrowTexture;
=======
>>>>>>> d6be351f
    private BufferedImage[] defaultEnemyFrames;
    private BufferedImage[] bossIdleFrames;
    private BufferedImage playerShotTexture;
    private BufferedImage enemyShotTexture;
    private int animTick = 0;
    private int mouseX = COLS * TILE / 2, mouseY = ROWS * TILE / 2;
    private final List<Bullet> bullets = new ArrayList<>();       // enemy bullets
    private final List<Bullet> playerBullets = new ArrayList<>(); // player bullets
    private final List<Explosion> explosions = new ArrayList<>();
    private int playerHP = MAX_PLAYER_HP;
    private int iFrames = 0;
    private int healTicks = 0;
    private double playerDamageBuffer = 0.0;
    private int keysHeld = 0;
    private String statusMessage = "";
    private int statusTicks = 0;
    private volatile boolean inBoss = false;
    private boolean paused;
    private Dimension renderSize;
    private double scaleX = 1.0;
    private double scaleY = 1.0;

    public DungeonRooms(GameSettings settings,
                        ControlsProfile controls,
                        LanguageBundle texts,
                        Consumer<DungeonRoomsSnapshot> saveHandler,
                        Runnable exitHandler,
                        DungeonRoomsSnapshot snapshot,
                        BossBattleHost bossBattleHost) {
        GameSecurity.verifyIntegrity();
        this.settings = settings == null ? new GameSettings() : new GameSettings(settings);
        this.controls = controls == null ? new ControlsProfile() : new ControlsProfile(controls);
        this.texts = texts == null ? new LanguageBundle(this.settings.language()) : texts;
        this.saveHandler = saveHandler == null ? snapshotIgnored -> { } : saveHandler;
        this.exitHandler = exitHandler == null ? () -> { } : exitHandler;
        this.bossBattleHost = bossBattleHost;
        this.timer = new Timer(1000 / Math.max(30, this.settings.refreshRate()), this);
        this.messageDurationTicks = Math.max(1, this.settings.refreshRate() * MESSAGE_SECONDS);
        this.renderSize = this.settings.resolution();

        setPreferredSize(new Dimension(renderSize));
        setBackground(BG);
        setFocusable(true);
        addKeyListener(this);
        updateScale();

        addMouseMotionListener(new MouseMotionAdapter() {
            @Override public void mouseMoved(MouseEvent e) {
                Point p = toGameCoords(e.getX(), e.getY());
                mouseX = p.x;
                mouseY = p.y;
            }

            @Override public void mouseDragged(MouseEvent e) {
                Point p = toGameCoords(e.getX(), e.getY());
                mouseX = p.x;
                mouseY = p.y;
            }
        });

        if (snapshot != null) {
            restoreFromSnapshot(snapshot);
        } else {
            initializeNewRun();
        }

        timer.start();
    }

    private void initializeNewRun() {
        rng = new Random();
        secureRandom = GameSecurity.secureRandom();
        world = new HashMap<>();
        bossEncounters = new HashMap<>();
        visited = new HashSet<>();
        bossPool = new ArrayList<>();
        worldPos = new Point(0, 0);
        roomsVisited = 1;
        bullets.clear();
        playerBullets.clear();
        explosions.clear();
        up = down = left = right = false;
        playerHP = MAX_PLAYER_HP;
        iFrames = 0;
        playerDamageBuffer = 0.0;
        keysHeld = 0;
        statusMessage = "";
        statusTicks = 0;
        inBoss = false;
        paused = false;
        refreshArtAssets();
        initializeBossPool();
        room = makeOrGetRoom(worldPos, null);
        spawnEnemiesIfNeeded(worldPos, room);
        placePlayerAtCenter();
        visited.add(new Point(worldPos));
        showMessage(texts.text("intro"));
    }

    private void restoreFromSnapshot(DungeonRoomsSnapshot snapshot) {
        refreshArtAssets();

        world = snapshot.world();
        bossEncounters = snapshot.bossEncounters();
        visited = snapshot.visited();
        bossPool = snapshot.bossPool();
        worldPos = snapshot.worldPos();
        roomsVisited = snapshot.roomsVisited();
        room = snapshot.currentRoom();
        player = snapshot.playerRect();
        if (player == null) {
            placePlayerAtCenter();
        }
        ensureRoomTheme(room);
        normalizeEnemyState(room);
        up = snapshot.moveUp();
        down = snapshot.moveDown();
        left = snapshot.moveLeft();
        right = snapshot.moveRight();
        bullets.clear();
        bullets.addAll(snapshot.enemyBullets());
        playerBullets.clear();
        playerBullets.addAll(snapshot.playerBullets());
        ensureProjectileDefaults(bullets, ENEMY_PROJECTILE_RADIUS);
        ensureProjectileDefaults(playerBullets, PLAYER_PROJECTILE_RADIUS);
        explosions.clear();
        explosions.addAll(snapshot.explosions());
        playerHP = snapshot.playerHP();
        iFrames = snapshot.iFrames();
        playerDamageBuffer = snapshot.playerDamageBuffer();
        keysHeld = snapshot.keysHeld();
        statusMessage = snapshot.statusMessage() == null ? "" : snapshot.statusMessage();
        statusTicks = snapshot.statusTicks();
        inBoss = snapshot.inBoss();
        animTick = snapshot.animTick();
        mouseX = snapshot.mouseX();
        mouseY = snapshot.mouseY();
        rng = snapshot.rng();
        secureRandom = snapshot.secureRandom();
        paused = false;
    }

    private void refreshArtAssets() {
        textures = DungeonTextures.load(TILE);
        playerIdleFrames = loadSpriteSequence(PLAYER_IDLE_PREFIX, 0, 3);
        if (playerIdleFrames == null) {
            playerIdleFrames = fallbackIdleFrames(new Color(255, 214, 102), new Color(40, 30, 10));
        }
<<<<<<< HEAD
        playerIdleFrames = ensureScaledFrames(playerIdleFrames, PLAYER_SIZE, PLAYER_SIZE);
=======
>>>>>>> d6be351f
        defaultEnemyFrames = loadSpriteSequence(ENEMY_IDLE_PREFIX, 0, 3);
        if (defaultEnemyFrames == null) {
            defaultEnemyFrames = fallbackIdleFrames(new Color(198, 72, 72), new Color(38, 20, 20));
        }
<<<<<<< HEAD
        defaultEnemyFrames = ensureScaledFrames(defaultEnemyFrames, defaultEnemySize(EnemyType.ZOMBIE));
        enemyIdleAnimations.clear();
        for (EnemyType type : EnemyType.values()) {
            enemyIdleAnimations.put(type,
                    ensureScaledFrames(loadEnemyAnimation(type), defaultEnemySize(type)));
=======
        enemyIdleAnimations.clear();
        for (EnemyType type : EnemyType.values()) {
            enemyIdleAnimations.put(type, loadEnemyAnimation(type));
>>>>>>> d6be351f
        }
        bossIdleFrames = loadSpriteSequence(BOSS_IDLE_PREFIX, 0, 3);
        if (bossIdleFrames == null) {
            bossIdleFrames = fallbackIdleFrames(new Color(120, 210, 150), new Color(32, 60, 40));
        }
        bossIdleFrames = ensureScaledFrames(bossIdleFrames, (int) (TILE * 1.4));
        weaponTextures = new EnumMap<>(WeaponType.class);
        loadWeaponTextures();
        playerShotTexture = createProjectileTexture(
                new Color(212, 247, 255, 255),
                new Color(112, 206, 255, 220),
                new Color(24, 110, 196, 170));
        enemyShotTexture = createProjectileTexture(
                new Color(255, 205, 150, 255),
                new Color(232, 118, 62, 225),
                new Color(132, 36, 20, 180));
    }

    private void ensureProjectileDefaults(List<Bullet> projectiles, int desiredRadius) {
        if (projectiles == null) {
            return;
        }
        for (Bullet b : projectiles) {
            if (b == null) {
                continue;
            }
            b.r = desiredRadius;
            if (b.maxLife <= 0) {
                b.maxLife = 420;
            }
            if (b.damage <= 0) {
                b.damage = 1.0;
            }
            if (b.tint == null && !b.friendly) {
                b.useTexture = true;
            }
            if (b.kind == null) {
                b.kind = ProjectileKind.ORB;
            }
        }
    }

    private void updateScale() {
        scaleX = renderSize.getWidth() / (double) (COLS * TILE);
        scaleY = renderSize.getHeight() / (double) (ROWS * TILE);
        if (Double.isNaN(scaleX) || scaleX <= 0) {
            scaleX = 1.0;
        }
        if (Double.isNaN(scaleY) || scaleY <= 0) {
            scaleY = 1.0;
        }
    }

    private Point toGameCoords(int x, int y) {
        int gx = (int) Math.round(x / scaleX);
        int gy = (int) Math.round(y / scaleY);
        return new Point(Math.max(0, Math.min(COLS * TILE, gx)), Math.max(0, Math.min(ROWS * TILE, gy)));
    }

    private BufferedImage[] loadSpriteSequence(String prefix, int from, int toInclusive) {
        List<BufferedImage> frames = new ArrayList<>();
        for (int i = from; i <= toInclusive; i++) {
            String resource = prefix + i + ".png";
            try (InputStream in = ResourceLoader.open(resource)) {
                if (in == null) {
                    continue;
                }
                BufferedImage img = ImageIO.read(in);
                if (img != null) {
                    frames.add(img);
                }
            } catch (IOException ex) {
                System.err.println("Failed to load sprite frame: " + resource + " -> " + ex.getMessage());
            }
        }
        return frames.isEmpty() ? null : frames.toArray(new BufferedImage[0]);
    }

    private BufferedImage[] ensureScaledFrames(BufferedImage[] frames, int size) {
        return ensureScaledFrames(frames, size, size);
    }

    private BufferedImage[] ensureScaledFrames(BufferedImage[] frames, int width, int height) {
        if (frames == null) {
            return null;
        }
        if (frames.length == 0) {
            return new BufferedImage[0];
        }
        int targetWidth = Math.max(1, width);
        int targetHeight = Math.max(1, height);
        BufferedImage[] scaled = new BufferedImage[frames.length];
        for (int i = 0; i < frames.length; i++) {
            BufferedImage frame = frames[i];
            if (frame == null) {
                scaled[i] = null;
                continue;
            }
            scaled[i] = HiDpiScaler.scale(frame, targetWidth, targetHeight);
        }
        return scaled;
    }

    private BufferedImage[] fallbackIdleFrames(Color base, Color outline) {
        BufferedImage[] frames = new BufferedImage[4];
        for (int i = 0; i < frames.length; i++) {
            BufferedImage img = new BufferedImage(32, 32, BufferedImage.TYPE_INT_ARGB);
            Graphics2D g = img.createGraphics();
            try {
                g.setRenderingHint(RenderingHints.KEY_ANTIALIASING, RenderingHints.VALUE_ANTIALIAS_ON);
                g.setColor(base);
                int wobble = i % 2;
                g.fillOval(4, 6 + wobble, 24, 24 - wobble);
                g.setColor(outline);
                g.setStroke(new BasicStroke(2f));
                g.drawOval(4, 6 + wobble, 24, 24 - wobble);
                g.setColor(new Color(255, 255, 255, 120));
                g.fillOval(10, 10 + wobble, 8, 8);
            } finally {
                g.dispose();
            }
            frames[i] = img;
        }
        return frames;
    }

<<<<<<< HEAD
    private void loadWeaponTextures() {
        if (weaponTextures == null) {
            weaponTextures = new EnumMap<>(WeaponType.class);
        }
        if (scaledWeaponCache == null) {
            scaledWeaponCache = new HashMap<>();
        } else {
            scaledWeaponCache.clear();
        }
        if (scaledArrowCache == null) {
            scaledArrowCache = new HashMap<>();
        } else {
            scaledArrowCache.clear();
        }
        weaponTextures.clear();
        putWeaponTexture(WeaponType.SWORD, "resources/Miscellanious/weapon_regular_sword.png", true);
        putWeaponTexture(WeaponType.HAMMER, "resources/Miscellanious/weapon_hammer.png", true);
        putWeaponTexture(WeaponType.BOW, "resources/Miscellanious/weapon_bow.png", true);
        putWeaponTexture(WeaponType.STAFF, "resources/Miscellanious/weapon_green_magic_staff.png", true);
        putWeaponTexture(WeaponType.CLAWS, "resources/Miscellanious/weapon_knife.png", true);
        arrowTexture = rotateHorizontal(loadSpriteImage("resources/Miscellanious/weapon_arrow.png"));
    }

    private void putWeaponTexture(WeaponType type, String resource, boolean rotateHorizontal) {
        if (type == null || resource == null) {
            return;
        }
        BufferedImage img = loadSpriteImage(resource);
        if (img == null) {
            return;
        }
        BufferedImage prepared = rotateHorizontal ? rotateHorizontal(img) : img;
        weaponTextures.put(type, prepared);
    }

    private BufferedImage loadSpriteImage(String resource) {
        if (resource == null || resource.isBlank()) {
            return null;
        }
        try (InputStream in = ResourceLoader.open(resource)) {
            if (in == null) {
                return null;
            }
            return ImageIO.read(in);
        } catch (IOException ex) {
            System.err.println("Failed to load sprite image: " + resource + " -> " + ex.getMessage());
            return null;
        }
    }

    private BufferedImage rotateHorizontal(BufferedImage img) {
        if (img == null) {
            return null;
        }
        int w = img.getWidth();
        int h = img.getHeight();
        if (w <= 0 || h <= 0) {
            return img;
        }
        BufferedImage rotated = new BufferedImage(h, w, BufferedImage.TYPE_INT_ARGB);
        Graphics2D g = rotated.createGraphics();
        try {
            g.setRenderingHint(RenderingHints.KEY_INTERPOLATION, RenderingHints.VALUE_INTERPOLATION_BICUBIC);
            g.translate(h / 2.0, w / 2.0);
            g.rotate(-Math.PI / 2.0);
            g.translate(-w / 2.0, -h / 2.0);
            g.drawImage(img, 0, 0, null);
        } finally {
            g.dispose();
        }
        return rotated;
    }

=======
>>>>>>> d6be351f
    private BufferedImage[] loadEnemyAnimation(EnemyType type) {
        String prefix = switch (type) {
            case ZOMBIE -> "resources/sprites/Bigzombie/big_zombie_idle_anim_f";
            case IMP -> ENEMY_IDLE_PREFIX;
            case KNIGHT -> "resources/sprites/Knight/Idle/knight_m_idle_anim_f";
            case OGRE -> "resources/sprites/Ogre/ogre_idle_anim_f";
            case PUMPKIN -> "resources/sprites/Pumpkin/pumpkin_dude_idle_anim_f";
            case SKELETON -> "resources/sprites/Skeleton/skelet_idle_anim_f";
            case WIZARD -> "resources/sprites/Wizard/wizzard_m_idle_anim_f";
        };
        BufferedImage[] frames = loadSpriteSequence(prefix, 0, 3);
        if (frames == null || frames.length == 0) {
            Color[] palette = enemyFallbackPalette(type);
            frames = fallbackIdleFrames(palette[0], palette[1]);
        }
        return frames;
    }

    private Color[] enemyFallbackPalette(EnemyType type) {
        return switch (type) {
            case ZOMBIE -> new Color[]{new Color(126, 186, 132), new Color(24, 60, 32)};
            case IMP -> new Color[]{new Color(198, 72, 72), new Color(38, 20, 20)};
            case KNIGHT -> new Color[]{new Color(180, 180, 200), new Color(68, 70, 88)};
            case OGRE -> new Color[]{new Color(150, 104, 44), new Color(66, 34, 10)};
            case PUMPKIN -> new Color[]{new Color(224, 132, 40), new Color(90, 42, 8)};
            case SKELETON -> new Color[]{new Color(230, 230, 230), new Color(76, 86, 106)};
            case WIZARD -> new Color[]{new Color(120, 90, 200), new Color(40, 28, 70)};
        };
    }

    private BufferedImage createProjectileTexture(Color core, Color mid, Color edge) {
        int size = 48;
        BufferedImage img = new BufferedImage(size, size, BufferedImage.TYPE_INT_ARGB);
        Graphics2D g = img.createGraphics();
        try {
            g.setRenderingHint(RenderingHints.KEY_ANTIALIASING, RenderingHints.VALUE_ANTIALIAS_ON);
            g.setRenderingHint(RenderingHints.KEY_RENDERING, RenderingHints.VALUE_RENDER_QUALITY);
            Point2D center = new Point2D.Float(size / 2f, size / 2f);
            RadialGradientPaint paint = new RadialGradientPaint(center, size / 2f,
                    new float[]{0f, 0.55f, 1f},
                    new Color[]{core, mid, new Color(edge.getRed(), edge.getGreen(), edge.getBlue(), Math.min(255, edge.getAlpha() + 30))});
            g.setPaint(paint);
            g.fillOval(0, 0, size, size);
            g.setComposite(AlphaComposite.SrcOver.derive(0.8f));
            g.setColor(new Color(255, 255, 255, 190));
            int highlightW = size / 4;
            int highlightH = size / 5;
            g.fillOval(size / 2 - highlightW, size / 2 - highlightH - 4, highlightW, highlightH);
            g.setComposite(AlphaComposite.SrcOver);
            g.setStroke(new BasicStroke(2f));
            g.setColor(new Color(mid.getRed(), mid.getGreen(), mid.getBlue(), 200));
            g.drawOval(2, 2, size - 4, size - 4);
        } finally {
            g.dispose();
        }
        return img;
    }

    private void drawProjectile(Graphics2D g, Bullet bullet, BufferedImage texture, Color fallbackColour) {
        if (bullet == null || !bullet.alive) {
            return;
        }
        if (bullet.kind == ProjectileKind.ARROW) {
            drawArrowProjectile(g, bullet);
            return;
        }
        int diameter = Math.max(4, bullet.r * 2);
        int drawX = (int) Math.round(bullet.x - diameter / 2.0);
        int drawY = (int) Math.round(bullet.y - diameter / 2.0);
        boolean renderTexture = texture != null && bullet.useTexture;
        if (renderTexture) {
            g.drawImage(texture, drawX, drawY, diameter, diameter, null);
        }
        if (!renderTexture) {
            Color original = g.getColor();
            Color colour = bullet.tint != null ? bullet.tint : (fallbackColour == null ? Color.WHITE : fallbackColour);
            g.setColor(colour);
            g.fillOval(drawX, drawY, diameter, diameter);
            g.setColor(original);
        }
    }

    private void drawArrowProjectile(Graphics2D g, Bullet bullet) {
        AffineTransform oldTransform = g.getTransform();
        Stroke oldStroke = g.getStroke();
<<<<<<< HEAD
        Color oldColor = g.getColor();
        g.translate(bullet.x, bullet.y);
        double angle = Math.atan2(bullet.vy, bullet.vx);
        g.rotate(angle);
        BufferedImage sprite = scaledArrowSprite(Math.max(18, bullet.r * 4));
        if (sprite != null) {
            g.drawImage(sprite, -sprite.getWidth() / 2, -sprite.getHeight() / 2, null);
            if (bullet.tint != null) {
                java.awt.Composite oldComposite = g.getComposite();
                g.setComposite(AlphaComposite.SrcAtop.derive(0.45f));
                g.setColor(bullet.tint);
                g.fillRect(-sprite.getWidth() / 2, -sprite.getHeight() / 2, sprite.getWidth(), sprite.getHeight());
                g.setComposite(oldComposite);
            }
        } else {
            int length = Math.max(18, bullet.r * 4);
            int shaftWidth = Math.max(2, bullet.r / 2);
            Color shaft = bullet.tint != null ? new Color(Math.max(0, bullet.tint.getRed() - 30),
                    Math.max(0, bullet.tint.getGreen() - 30),
                    Math.max(0, bullet.tint.getBlue() - 30),
                    bullet.tint.getAlpha()) : new Color(200, 200, 200);
            Color head = bullet.tint != null ? bullet.tint : new Color(255, 255, 255);
            g.setStroke(new BasicStroke(shaftWidth, BasicStroke.CAP_ROUND, BasicStroke.JOIN_ROUND));
            g.setColor(shaft);
            g.drawLine(-length / 2, 0, length / 2 - 4, 0);
            Path2D.Double arrowHead = new Path2D.Double();
            arrowHead.moveTo(length / 2, 0);
            arrowHead.lineTo(length / 2 - 6, -4 - shaftWidth / 2.0);
            arrowHead.lineTo(length / 2 - 6, 4 + shaftWidth / 2.0);
            arrowHead.closePath();
            g.setColor(head);
            g.fill(arrowHead);
        }
        g.setColor(oldColor);
=======
        g.translate(bullet.x, bullet.y);
        double angle = Math.atan2(bullet.vy, bullet.vx);
        g.rotate(angle);
        int length = Math.max(18, bullet.r * 4);
        int shaftWidth = Math.max(2, bullet.r / 2);
        Color shaft = bullet.tint != null ? new Color(Math.max(0, bullet.tint.getRed() - 30),
                Math.max(0, bullet.tint.getGreen() - 30),
                Math.max(0, bullet.tint.getBlue() - 30),
                bullet.tint.getAlpha()) : new Color(200, 200, 200);
        Color head = bullet.tint != null ? bullet.tint : new Color(255, 255, 255);
        g.setStroke(new BasicStroke(shaftWidth, BasicStroke.CAP_ROUND, BasicStroke.JOIN_ROUND));
        g.setColor(shaft);
        g.drawLine(-length / 2, 0, length / 2 - 4, 0);
        Path2D.Double arrowHead = new Path2D.Double();
        arrowHead.moveTo(length / 2, 0);
        arrowHead.lineTo(length / 2 - 6, -4 - shaftWidth / 2.0);
        arrowHead.lineTo(length / 2 - 6, 4 + shaftWidth / 2.0);
        arrowHead.closePath();
        g.setColor(head);
        g.fill(arrowHead);
>>>>>>> d6be351f
        g.setStroke(oldStroke);
        g.setTransform(oldTransform);
    }

    // ======= Room creation / persistence =======

    /** Get existing room at pos or create a new one with 1–3 doors. Guarantees an entrance if required. */
    private Room makeOrGetRoom(Point pos, Dir mustHaveEntrance) {
        Room r = world.get(pos);
        if (r == null) {
            r = generateNewRoom(mustHaveEntrance);
            configureLocksForNewRoom(pos, r, mustHaveEntrance);
            world.put(new Point(pos), r); // store a copy of key to avoid mutation issues
            ensureRoomTheme(r);
            normalizeEnemyState(r);
            return r;
        }
        // Ensure the entrance exists if we’re entering from a new side later
        if (mustHaveEntrance != null && !r.doors.contains(mustHaveEntrance)) {
            r.doors.add(mustHaveEntrance);
            carveDoorOnGrid(r, mustHaveEntrance);
        }
        if (mustHaveEntrance != null) {
            r.lockedDoors.remove(mustHaveEntrance);
        }
        ensureRoomTheme(r);
        normalizeEnemyState(r);
        return r;
    }

    private void configureLocksForNewRoom(Point pos, Room r, Dir mustHaveEntrance) {
        EnumSet<Dir> locks = EnumSet.noneOf(Dir.class);
        if (pos.x == 0 && pos.y == 0) {
            r.lockedDoors = locks;
            return;
        }
        for (Dir d : r.doors) {
            if (d == mustHaveEntrance) continue;
            if (secureRandom.nextDouble() < 0.45) {
                locks.add(d);
            }
        }
        r.lockedDoors = locks;
    }

    private void spawnEnemiesIfNeeded(Point pos, Room r) {
        if (r == null || r.cleared) return;
        if (isBossRoom(pos)) return;
        if (!r.spawnsPrepared) {
            initializeEnemySpawns(r);
        }
        if (!r.enemies.isEmpty()) return;

        for (EnemySpawn spawn : r.enemySpawns) {
            if (spawn.defeated) continue;
            RoomEnemy e = instantiateEnemyFromSpawn(spawn);
            r.enemies.add(e);
        }
    }

    private static final EnumSet<EnemyType> MELEE_ENEMIES = EnumSet.of(
            EnemyType.ZOMBIE,
            EnemyType.KNIGHT,
            EnemyType.OGRE
    );
    private static final EnumSet<EnemyType> RANGED_ENEMIES = EnumSet.of(
            EnemyType.IMP,
            EnemyType.PUMPKIN,
            EnemyType.SKELETON,
            EnemyType.WIZARD
    );

    private void initializeEnemySpawns(Room r) {
        if (r == null || r.spawnsPrepared) return;
        int base = 2 + Math.min(roomsVisited / 5, 2); // 2..4 based on progress
        int variance = Math.min(roomsVisited / 6, 2);
        int count = base + rng.nextInt(variance + 1);
        count = Math.max(2, Math.min(5, count));
        int attempts = 0;
        while (r.enemySpawns.size() < count && attempts++ < count * 40) {
            int tx = 2 + rng.nextInt(COLS - 4);
            int ty = 2 + rng.nextInt(ROWS - 4);
            if (r.g[tx][ty] != T.FLOOR) continue;
            int px = tx * TILE + TILE / 2;
            int py = ty * TILE + TILE / 2;
            if (!isRectFree(r, px, py, (int) (TILE * 0.3))) continue;
            if (player != null) {
                int pcx = player.x + player.width / 2;
                int pcy = player.y + player.height / 2;
                if (Math.abs(px - pcx) + Math.abs(py - pcy) < TILE * 4) continue;
            }
            EnemySpawn spawn = new EnemySpawn();
            spawn.x = px;
            spawn.y = py;
            spawn.type = chooseEnemyTypeForRoom(r);
            r.enemySpawns.add(spawn);
        }
        r.spawnsPrepared = true;
    }

    private void ensureRoomTheme(Room room) {
        if (room == null) {
            return;
        }
        if (room.floorThemeSeed == 0) {
            room.floorThemeSeed = secureRandom.nextInt(10_000);
        }
        if (room.wallThemeSeed == 0) {
            room.wallThemeSeed = secureRandom.nextInt(10_000);
        }
        boolean paletteUnassigned = room.paletteIndex < 0 || room.paletteIndex >= ROOM_PALETTES.length;
        if (!paletteUnassigned && room.accentSeed == 0) {
            paletteUnassigned = true;
        }
        if (room.accentSeed == 0) {
            room.accentSeed = secureRandom.nextInt(10_000);
        }
        if (paletteUnassigned) {
            room.paletteIndex = Math.floorMod(room.floorThemeSeed + room.wallThemeSeed, ROOM_PALETTES.length);
        }
    }

    private void normalizeEnemyState(Room room) {
        if (room == null) {
            return;
        }
        if (room.enemySpawns != null) {
            for (EnemySpawn spawn : room.enemySpawns) {
                if (spawn != null && spawn.type == null) {
                    spawn.type = EnemyType.ZOMBIE;
                }
            }
        }
        if (room.enemies != null) {
            for (RoomEnemy enemy : room.enemies) {
                if (enemy == null) {
                    continue;
                }
                if (enemy.type == null) {
                    enemy.type = EnemyType.ZOMBIE;
                }
                if (enemy.maxHealth <= 0) {
                    enemy.type = enemy.type == null ? EnemyType.ZOMBIE : enemy.type;
                    applyEnemyDefaults(enemy);
                } else {
                    enemy.health = Math.max(1, enemy.health <= 0 ? enemy.maxHealth : Math.min(enemy.maxHealth, enemy.health));
                    enemy.damageBuffer = Math.max(0.0, enemy.damageBuffer);
                }
                if (enemy.weapon == null) {
                    enemy.weapon = weaponFor(enemy.type);
                }
                if (!Double.isFinite(enemy.weaponAngle)) {
                    enemy.weaponAngle = 0.0;
                }
                if (!Double.isFinite(enemy.facingAngle)) {
                    enemy.facingAngle = 0.0;
                }
                enemy.attackAnimDuration = Math.max(0, enemy.attackAnimDuration);
                enemy.attackAnimTicks = Math.max(0, Math.min(enemy.attackAnimTicks, enemy.attackAnimDuration));
                enemy.bowDrawTicks = Math.max(0, enemy.bowDrawTicks);
            }
        }
    }

    private RoomEnemy instantiateEnemyFromSpawn(EnemySpawn spawn) {
        RoomEnemy e = new RoomEnemy();
        e.x = spawn.x;
        e.y = spawn.y;
        e.cd = rng.nextInt(45);
        e.spawn = spawn;
        e.type = spawn.type == null ? EnemyType.ZOMBIE : spawn.type;
        e.weaponAngle = 0.0;
        e.facingAngle = 0.0;
        e.attackAnimTicks = 0;
        e.attackAnimDuration = 0;
        e.bowDrawTicks = 0;
        applyEnemyDefaults(e);
        return e;
    }

<<<<<<< HEAD
    private int defaultEnemySize(EnemyType type) {
        return switch (type) {
            case ZOMBIE -> (int) (TILE * 0.68);
            case IMP -> (int) (TILE * 0.6);
            case KNIGHT -> (int) (TILE * 0.7);
            case OGRE -> (int) (TILE * 0.82);
            case PUMPKIN -> (int) (TILE * 0.6);
            case SKELETON -> (int) (TILE * 0.62);
            case WIZARD -> (int) (TILE * 0.7);
        };
    }

    private void applyEnemyDefaults(RoomEnemy enemy) {
        enemy.size = defaultEnemySize(enemy.type);
=======
    private void applyEnemyDefaults(RoomEnemy enemy) {
>>>>>>> d6be351f
        switch (enemy.type) {
            case ZOMBIE -> {
                enemy.maxHealth = 3;
            }
            case IMP -> {
                enemy.maxHealth = 2;
            }
            case KNIGHT -> {
                enemy.maxHealth = 6;
                enemy.braceTicks = 0;
            }
            case OGRE -> {
                enemy.maxHealth = 7;
            }
            case PUMPKIN -> {
                enemy.maxHealth = 3;
            }
            case SKELETON -> {
                enemy.maxHealth = 2;
            }
            case WIZARD -> {
                enemy.maxHealth = 4;
            }
        }
        enemy.health = enemy.maxHealth;
        enemy.damageBuffer = 0.0;
        enemy.patternIndex = rng.nextInt(3);
        enemy.weapon = weaponFor(enemy.type);
        enemy.attackAnimTicks = 0;
        enemy.attackAnimDuration = 0;
        enemy.bowDrawTicks = 0;
        enemy.weaponAngle = 0.0;
        enemy.facingAngle = 0.0;
    }

    private EnemyType chooseEnemyTypeForRoom(Room room) {
        if (room == null) {
            return EnemyType.ZOMBIE;
        }

        EnumMap<EnemyType, Integer> counts = new EnumMap<>(EnemyType.class);
        for (EnemySpawn spawn : room.enemySpawns) {
            EnemyType type = spawn == null || spawn.type == null ? EnemyType.ZOMBIE : spawn.type;
            counts.merge(type, 1, Integer::sum);
        }

        List<EnemyType> pool = buildEnemyPool(counts);
        if (pool.isEmpty()) {
            return EnemyType.ZOMBIE;
        }

        boolean hasMelee = counts.keySet().stream().anyMatch(MELEE_ENEMIES::contains);
        boolean hasRanged = counts.keySet().stream().anyMatch(RANGED_ENEMIES::contains);
        if (!hasMelee || !hasRanged) {
            List<EnemyType> forced = new ArrayList<>();
            for (EnemyType type : pool) {
                if (!hasMelee && MELEE_ENEMIES.contains(type)) {
                    forced.add(type);
                } else if (!hasRanged && RANGED_ENEMIES.contains(type)) {
                    forced.add(type);
                }
            }
            if (!forced.isEmpty()) {
                pool = forced;
            }
        }

        EnemyType last = room.enemySpawns.isEmpty() ? null : room.enemySpawns.get(room.enemySpawns.size() - 1).type;
        if (last != null) {
            List<EnemyType> nonRepeat = new ArrayList<>();
            for (EnemyType type : pool) {
                if (type != last) {
                    nonRepeat.add(type);
                }
            }
            if (!nonRepeat.isEmpty()) {
                pool = nonRepeat;
            }
        }

        return pool.get(rng.nextInt(pool.size()));
    }

    private List<EnemyType> buildEnemyPool(Map<EnemyType, Integer> counts) {
        List<EnemyType> pool = new ArrayList<>();
        for (EnemyType type : unlockedEnemyTypes()) {
            int limit = perRoomLimit(type);
            int current = counts.getOrDefault(type, 0);
            if (current >= limit) {
                continue;
            }
            int weight = enemySpawnWeight(type);
            for (int i = 0; i < weight; i++) {
                pool.add(type);
            }
        }
        return pool;
    }

    private List<EnemyType> unlockedEnemyTypes() {
        List<EnemyType> types = new ArrayList<>();
        types.add(EnemyType.ZOMBIE);
        if (roomsVisited >= 1) {
            types.add(EnemyType.IMP);
        }
        if (roomsVisited >= 2) {
            types.add(EnemyType.SKELETON);
        }
        if (roomsVisited >= 3) {
            types.add(EnemyType.PUMPKIN);
        }
        if (roomsVisited >= 4) {
            types.add(EnemyType.KNIGHT);
        }
        if (roomsVisited >= 5) {
            types.add(EnemyType.WIZARD);
        }
        if (roomsVisited >= 6) {
            types.add(EnemyType.OGRE);
        }
        return types;
    }

    private int perRoomLimit(EnemyType type) {
        return switch (type) {
            case ZOMBIE -> 2 + roomsVisited / 10;
            case IMP, SKELETON, PUMPKIN -> 2;
            case WIZARD -> roomsVisited >= 8 ? 2 : 1;
            case KNIGHT -> roomsVisited >= 7 ? 2 : 1;
            case OGRE -> 1 + roomsVisited / 12;
        };
    }

    private int enemySpawnWeight(EnemyType type) {
        return switch (type) {
            case ZOMBIE -> 3;
            case IMP -> 2;
            case SKELETON -> roomsVisited >= 3 ? 2 : 1;
            case PUMPKIN -> roomsVisited >= 4 ? 2 : 1;
            case KNIGHT -> roomsVisited >= 6 ? 2 : 1;
            case WIZARD -> roomsVisited >= 7 ? 2 : 1;
            case OGRE -> roomsVisited >= 8 ? 2 : 1;
        };
    }

    private WeaponType weaponFor(EnemyType type) {
        return switch (type) {
            case ZOMBIE, KNIGHT -> WeaponType.SWORD;
            case OGRE -> WeaponType.HAMMER;
            case PUMPKIN, SKELETON -> WeaponType.BOW;
            case WIZARD -> WeaponType.STAFF;
            case IMP -> WeaponType.CLAWS;
        };
    }

    private boolean isBossRoom(Point pos) {
        BossEncounter encounter = bossEncounters.get(pos);
        return encounter != null && !encounter.defeated;
    }

    private boolean isRectFree(Room r, int cx, int cy, int half) {
        int minTX = Math.max(0, (cx - half) / TILE);
        int maxTX = Math.min(COLS - 1, (cx + half - 1) / TILE);
        int minTY = Math.max(0, (cy - half) / TILE);
        int maxTY = Math.min(ROWS - 1, (cy + half - 1) / TILE);
        for (int tx = minTX; tx <= maxTX; tx++) {
            for (int ty = minTY; ty <= maxTY; ty++) {
                if (r.g[tx][ty] == T.WALL) return false;
            }
        }
        return true;
    }

    private void updateCombat() {
        if (room == null) return;
        updateRoomClearState(room);

        int pcx = player.x + player.width/2;
        int pcy = player.y + player.height/2;

        for (RoomEnemy e : room.enemies) {
            if (!e.alive) {
                continue;
            }
            updateEnemyBehavior(e, pcx, pcy);
        }

        updateEnemyProjectiles(pcx, pcy);
        updatePlayerProjectiles();
        room.enemies.removeIf(e -> !e.alive);
        updateRoomClearState(room);

        for (Explosion ex : explosions) {
            ex.age++;
        }
        explosions.removeIf(ex -> ex.age >= ex.life);
    }

    private void updateEnemyBehavior(RoomEnemy enemy, int pcx, int pcy) {
        if (enemy == null || !enemy.alive) {
            return;
        }
        if (enemy.cd > 0) {
            enemy.cd--;
        }
        if (enemy.braceTicks > 0) {
            enemy.braceTicks--;
        }

        boolean preppingHeavy = enemy.type == EnemyType.OGRE && enemy.windup > 0;
        if (!preppingHeavy) {
            if (enemy.attackAnimTicks > 0) {
                enemy.attackAnimTicks--;
            } else {
                enemy.attackAnimTicks = 0;
            }
        }
        if (enemy.bowDrawTicks > 0) {
            enemy.bowDrawTicks--;
        }

        double angleToPlayer = Math.atan2(pcy - enemy.y, pcx - enemy.x);
        if (!Double.isFinite(angleToPlayer)) {
            angleToPlayer = 0.0;
        }
        enemy.facingAngle = angleToPlayer;
        if (enemy.attackAnimTicks <= 0 && !preppingHeavy) {
            enemy.weaponAngle = angleToPlayer;
        }

        double distance = Math.hypot(pcx - enemy.x, pcy - enemy.y);
        switch (enemy.type) {
            case ZOMBIE -> {
                moveEnemyToward(enemy, pcx, pcy, 0.75);
                attemptMeleeStrike(enemy, enemy.size * 0.65, 1.0, 55);
            }
            case IMP -> {
                double minRange = TILE * 3.0;
                double maxRange = TILE * 6.5;
                if (distance < minRange) {
                    moveEnemyAway(enemy, pcx, pcy, 0.9);
                } else if (distance > maxRange) {
                    moveEnemyToward(enemy, pcx, pcy, 0.72);
                } else {
                    strafeEnemy(enemy, pcx, pcy, 0.6, (enemy.patternIndex & 1) == 0);
                }
                if (enemy.cd <= 0 && hasLineOfSight(enemy.x, enemy.y, pcx, pcy)) {
                    spawnEnemyProjectile(enemy, pcx, pcy, 4.4, 1.0, 5, false,
                            new Color(210, 186, 120), false, 0, 0);
                    enemy.cd = 60 + rng.nextInt(20);
                }
            }
            case KNIGHT -> {
                boolean los = hasLineOfSight(enemy.x, enemy.y, pcx, pcy);
                if (los) {
                    enemy.braceTicks = Math.min(90, enemy.braceTicks + 6);
                }
                moveEnemyToward(enemy, pcx, pcy, 0.52);
                attemptMeleeStrike(enemy, enemy.size * 0.7, 1.2, 70);
            }
            case OGRE -> {
                if (enemy.windup > 0) {
                    enemy.weaponAngle = angleToPlayer;
                    enemy.attackAnimDuration = Math.max(enemy.attackAnimDuration, enemy.windup);
                    enemy.attackAnimTicks = Math.max(enemy.attackAnimTicks, enemy.windup);
                    enemy.windup--;
                    if (enemy.windup == 0) {
                        if (player != null && intersectsCircleRect(enemy.x, enemy.y, TILE * 1.2, player)) {
                            applyPlayerDamage(2.0);
                        }
                        explosions.add(makeExplosion(enemy.x, enemy.y, 24, 36,
                                new Color(255, 156, 110), new Color(255, 216, 170)));
                    }
                    return;
                }
                moveEnemyToward(enemy, pcx, pcy, 0.6);
                if (distance < TILE * 1.3 && enemy.cd <= 0) {
                    enemy.windup = 18;
                    enemy.cd = 80;
                    enemy.weaponAngle = angleToPlayer;
                    enemy.attackAnimDuration = enemy.windup;
                    enemy.attackAnimTicks = enemy.windup;
                }
            }
            case PUMPKIN -> {
                double minRange = TILE * 4.0;
                double maxRange = TILE * 7.0;
                if (distance < minRange) {
                    moveEnemyAway(enemy, pcx, pcy, 0.82);
                } else if (distance > maxRange) {
                    moveEnemyToward(enemy, pcx, pcy, 0.7);
                } else {
                    strafeEnemy(enemy, pcx, pcy, 0.58, (enemy.patternIndex & 1) == 1);
                }
                if (enemy.cd <= 0 && hasLineOfSight(enemy.x, enemy.y, pcx, pcy)) {
                    startBowDraw(enemy, angleToPlayer);
                    spawnEnemyProjectile(enemy, pcx, pcy, 2.8, 1.1, 7, false,
                            new Color(255, 138, 56), true, 40, 32);
                    enemy.cd = 95 + rng.nextInt(30);
                }
            }
            case SKELETON -> {
                double minRange = TILE * 3.2;
                double maxRange = TILE * 6.0;
                if (distance < minRange) {
                    moveEnemyAway(enemy, pcx, pcy, 1.05);
                } else if (distance > maxRange) {
                    moveEnemyToward(enemy, pcx, pcy, 0.82);
                } else {
                    strafeEnemy(enemy, pcx, pcy, 0.72, (enemy.patternIndex & 1) == 0);
                }
                if (enemy.cd <= 0 && hasLineOfSight(enemy.x, enemy.y, pcx, pcy)) {
                    startBowDraw(enemy, angleToPlayer);
                    spawnEnemyProjectile(enemy, pcx, pcy, 5.2, 1.2, 6, false,
                            new Color(220, 220, 220), false, 0, 0);
                    enemy.cd = 55 + rng.nextInt(30);
                }
            }
            case WIZARD -> {
                double minRange = TILE * 4.5;
                double maxRange = TILE * 7.8;
                if (distance < minRange) {
                    moveEnemyAway(enemy, pcx, pcy, 0.8);
                } else if (distance > maxRange) {
                    moveEnemyToward(enemy, pcx, pcy, 0.68);
                } else {
                    strafeEnemy(enemy, pcx, pcy, 0.64, (enemy.patternIndex & 1) == 0);
                }
                if (enemy.cd <= 0 && hasLineOfSight(enemy.x, enemy.y, pcx, pcy)) {
                    enemy.weaponAngle = angleToPlayer;
                    castWizardPattern(enemy, pcx, pcy);
                    enemy.cd = 80 + rng.nextInt(40);
                }
            }
        }
    }

    private void updateEnemyProjectiles(int pcx, int pcy) {
        for (Bullet b : bullets) {
            if (!b.alive) {
                continue;
            }
            b.x += b.vx;
            b.y += b.vy;
            b.life++;
            if (b.life > b.maxLife) {
                b.alive = false;
            }
            if (!b.alive) {
                continue;
            }
            if (b.x < 0 || b.y < 0 || b.x >= COLS * TILE || b.y >= ROWS * TILE) {
                b.alive = false;
                resolveBulletImpact(b);
                continue;
            }
            int tx = (int) (b.x) / TILE;
            int ty = (int) (b.y) / TILE;
            if (tx >= 0 && tx < COLS && ty >= 0 && ty < ROWS) {
                if (room.g[tx][ty] == T.WALL) {
                    b.alive = false;
                    resolveBulletImpact(b);
                    continue;
                }
            }
            if (player != null && intersectsCircleRect(b.x, b.y, Math.max(2, b.r), player)) {
                applyPlayerDamage(b.damage);
                b.alive = false;
                resolveBulletImpact(b);
            }
        }
        bullets.removeIf(bb -> !bb.alive);
    }

    private void updatePlayerProjectiles() {
        for (Bullet b : playerBullets) {
            if (!b.alive) {
                continue;
            }
            b.x += b.vx;
            b.y += b.vy;
            b.life++;
            if (b.life > b.maxLife) {
                b.alive = false;
            }
            if (!b.alive) {
                continue;
            }
            if (b.x < 0 || b.y < 0 || b.x >= COLS * TILE || b.y >= ROWS * TILE) {
                b.alive = false;
                resolvePlayerProjectileImpact(b);
                continue;
            }
            int tx = (int) (b.x) / TILE;
            int ty = (int) (b.y) / TILE;
            if (tx >= 0 && tx < COLS && ty >= 0 && ty < ROWS) {
                if (room.g[tx][ty] == T.WALL) {
                    b.alive = false;
                    resolvePlayerProjectileImpact(b);
                    continue;
                }
            }
            for (RoomEnemy enemy : room.enemies) {
                if (!enemy.alive || !b.alive) {
                    continue;
                }
                int ex0 = enemy.x - enemy.size / 2;
                int ey0 = enemy.y - enemy.size / 2;
                int ex1 = ex0 + enemy.size;
                int ey1 = ey0 + enemy.size;
                if (b.x >= ex0 && b.x <= ex1 && b.y >= ey0 && b.y <= ey1) {
                    b.alive = false;
                    resolvePlayerProjectileImpact(b);
                    applyDamageToEnemy(enemy, b.damage);
                }
            }
        }
        playerBullets.removeIf(bb -> !bb.alive);
    }

    private void resolveBulletImpact(Bullet b) {
        if (b.explosive) {
            int radius = b.explosionRadius > 0 ? b.explosionRadius : 30;
            int life = b.explosionLife > 0 ? b.explosionLife : 24;
            Color inner = b.tint != null ? b.tint : new Color(255, 180, 110);
            Color outer = inner.brighter();
            explosions.add(makeExplosion(b.x, b.y, life, radius, inner, outer));
        } else {
            explosions.add(makeExplosion(b.x, b.y));
        }
    }

    private void resolvePlayerProjectileImpact(Bullet b) {
        explosions.add(makeExplosion(b.x, b.y, 16, 18,
                new Color(200, 240, 255), new Color(150, 210, 255)));
    }

    private void attemptMeleeStrike(RoomEnemy enemy, double range, double damage, int cooldown) {
        if (enemy.cd > 0) {
            return;
        }
        if (player != null && intersectsCircleRect(enemy.x, enemy.y, range, player)) {
            applyPlayerDamage(damage);
            enemy.cd = cooldown;
            triggerMeleeSwing(enemy);
        }
    }

    private void triggerMeleeSwing(RoomEnemy enemy) {
        if (enemy == null) {
            return;
        }
        if (enemy.weapon != WeaponType.SWORD && enemy.weapon != WeaponType.HAMMER) {
            return;
        }
        int duration = enemy.weapon == WeaponType.HAMMER ? 26 : 16;
        enemy.attackAnimDuration = duration;
        enemy.attackAnimTicks = duration;
        enemy.weaponAngle = enemy.facingAngle;
    }

    private void startBowDraw(RoomEnemy enemy, double angle) {
        if (enemy == null) {
            return;
<<<<<<< HEAD
        }
        enemy.weapon = WeaponType.BOW;
        enemy.weaponAngle = angle;
        enemy.bowDrawTicks = Math.max(enemy.bowDrawTicks, 12);
        enemy.attackAnimDuration = Math.max(enemy.attackAnimDuration, 12);
        enemy.attackAnimTicks = Math.max(enemy.attackAnimTicks, 6);
    }

    private void triggerStaffCast(RoomEnemy enemy, double angle) {
        if (enemy == null) {
            return;
        }
=======
        }
        enemy.weapon = WeaponType.BOW;
        enemy.weaponAngle = angle;
        enemy.bowDrawTicks = Math.max(enemy.bowDrawTicks, 12);
        enemy.attackAnimDuration = Math.max(enemy.attackAnimDuration, 12);
        enemy.attackAnimTicks = Math.max(enemy.attackAnimTicks, 6);
    }

    private void triggerStaffCast(RoomEnemy enemy, double angle) {
        if (enemy == null) {
            return;
        }
>>>>>>> d6be351f
        enemy.weapon = WeaponType.STAFF;
        enemy.weaponAngle = angle;
        enemy.attackAnimDuration = 20;
        enemy.attackAnimTicks = 20;
    }

    private void applyPlayerDamage(double damage) {
        if (player == null || damage <= 0) {
            return;
        }
        if (iFrames > 0) {
            return;
        }
        playerDamageBuffer += damage;
        int whole = (int) Math.floor(playerDamageBuffer);
        if (whole <= 0) {
            return;
        }
        playerDamageBuffer -= whole;
        playerHP = Math.max(0, playerHP - whole);
        iFrames = 40;
        if (playerHP <= 0) {
            onPlayerDeath();
        }
    }

    private void applyDamageToEnemy(RoomEnemy enemy, double damage) {
        if (enemy == null || !enemy.alive || damage <= 0) {
            return;
        }
        double modifier = 1.0;
        if (enemy.type == EnemyType.KNIGHT && enemy.braceTicks > 0 && player != null &&
                hasLineOfSight(enemy.x, enemy.y, player.x + player.width / 2, player.y + player.height / 2)) {
            modifier *= 0.35;
        }
        enemy.damageBuffer += damage * modifier;
        while (enemy.damageBuffer >= 1.0) {
            enemy.health--;
            enemy.damageBuffer -= 1.0;
        }
        if (enemy.health <= 0) {
            eliminateEnemy(room, enemy);
        }
    }

    private void moveEnemyToward(RoomEnemy enemy, int targetX, int targetY, double speed) {
        double dx = targetX - enemy.x;
        double dy = targetY - enemy.y;
        double len = Math.hypot(dx, dy);
        if (len < 1e-6) {
            return;
        }
        double normX = dx / len;
        double normY = dy / len;
        int mx = (int) Math.round(normX * speed);
        int my = (int) Math.round(normY * speed);
        if (mx == 0 && Math.abs(speed) >= 0.45) {
            mx = speed >= 0 ? (normX >= 0 ? 1 : -1) : (normX >= 0 ? -1 : 1);
        }
        if (my == 0 && Math.abs(speed) >= 0.45) {
            my = speed >= 0 ? (normY >= 0 ? 1 : -1) : (normY >= 0 ? -1 : 1);
        }
        if (mx != 0) {
            attemptEnemyMove(enemy, mx, 0);
        }
        if (my != 0) {
            attemptEnemyMove(enemy, 0, my);
        }
    }

    private void moveEnemyAway(RoomEnemy enemy, int targetX, int targetY, double speed) {
        moveEnemyToward(enemy, targetX, targetY, -speed);
    }

    private void strafeEnemy(RoomEnemy enemy, int targetX, int targetY, double speed, boolean clockwise) {
        double dx = targetX - enemy.x;
        double dy = targetY - enemy.y;
        double len = Math.hypot(dx, dy);
        if (len < 1e-6) {
            return;
        }
        double sx = clockwise ? dy / len : -dy / len;
        double sy = clockwise ? -dx / len : dx / len;
        int mx = (int) Math.round(sx * speed);
        int my = (int) Math.round(sy * speed);
        if (mx == 0 && Math.abs(speed) >= 0.45) {
            mx = sx >= 0 ? 1 : -1;
        }
        if (my == 0 && Math.abs(speed) >= 0.45) {
            my = sy >= 0 ? 1 : -1;
        }
        if (mx != 0) {
            attemptEnemyMove(enemy, mx, 0);
        }
        if (my != 0) {
            attemptEnemyMove(enemy, 0, my);
        }
    }

    private boolean hasLineOfSight(int sx, int sy, int tx, int ty) {
        if (room == null) {
            return false;
        }
        double dx = tx - sx;
        double dy = ty - sy;
        double distance = Math.hypot(dx, dy);
        int steps = Math.max(1, (int) Math.ceil(distance / (TILE / 2.0)));
        double stepX = dx / steps;
        double stepY = dy / steps;
        double cx = sx;
        double cy = sy;
        for (int i = 0; i <= steps; i++) {
            int ix = Math.max(0, Math.min(COLS - 1, (int) (cx / TILE)));
            int iy = Math.max(0, Math.min(ROWS - 1, (int) (cy / TILE)));
            if (room.g[ix][iy] == T.WALL) {
                return false;
            }
            cx += stepX;
            cy += stepY;
        }
        return true;
    }

    private void castWizardPattern(RoomEnemy enemy, int pcx, int pcy) {
        double baseAngle = Math.atan2(pcy - enemy.y, pcx - enemy.x);
        triggerStaffCast(enemy, baseAngle);
        int pattern = enemy.patternIndex % 3;
        switch (pattern) {
            case 0 -> {
                spawnEnemyProjectileAngle(enemy, baseAngle, 4.6, 1.0, 5, true, null, false, 0, 0);
                spawnEnemyProjectileAngle(enemy, baseAngle + 0.25, 4.4, 1.0, 5, true, null, false, 0, 0);
                spawnEnemyProjectileAngle(enemy, baseAngle - 0.25, 4.4, 1.0, 5, true, null, false, 0, 0);
            }
            case 1 -> spawnEnemyProjectileAngle(enemy, baseAngle, 3.1, 1.4, 7, false,
                    new Color(130, 192, 255), true, 36, 34);
            case 2 -> {
                spawnEnemyProjectileAngle(enemy, baseAngle, 5.4, 0.8, 4, false,
                        new Color(230, 140, 255), false, 0, 0);
                spawnEnemyProjectileAngle(enemy, baseAngle + 0.12, 5.0, 0.8, 4, false,
                        new Color(255, 180, 120), false, 0, 0);
            }
        }
        enemy.patternIndex = (enemy.patternIndex + 1) % 6;
    }

    private void spawnEnemyProjectile(RoomEnemy shooter, double targetX, double targetY, double speed,
                                      double damage, int radius, boolean useTexture, Color tint,
                                      boolean explosive, int explosionRadius, int explosionLife) {
        if (shooter == null) {
            return;
        }
        double angle = Math.atan2(targetY - shooter.y, targetX - shooter.x);
        spawnEnemyProjectileAngle(shooter, angle, speed, damage, radius, useTexture, tint, explosive, explosionRadius, explosionLife);
    }

    private void spawnEnemyProjectileAngle(RoomEnemy shooter, double angle, double speed, double damage,
                                           int radius, boolean useTexture, Color tint,
                                           boolean explosive, int explosionRadius, int explosionLife) {
        Bullet b = new Bullet();
        b.x = shooter.x;
        b.y = shooter.y;
        b.vx = Math.cos(angle) * speed;
        b.vy = Math.sin(angle) * speed;
        b.r = radius <= 0 ? ENEMY_PROJECTILE_RADIUS : radius;
        b.damage = Math.max(0.25, damage);
        b.maxLife = 520;
        b.useTexture = useTexture;
        b.tint = tint;
        b.explosive = explosive;
        b.explosionRadius = explosionRadius;
        b.explosionLife = explosionLife;
        if (shooter.weapon == WeaponType.BOW) {
            b.kind = ProjectileKind.ARROW;
            b.useTexture = false;
            if (b.tint == null) {
                b.tint = shooter.type == EnemyType.PUMPKIN
                        ? new Color(255, 190, 120)
                        : new Color(220, 220, 220);
            }
        } else {
            b.kind = ProjectileKind.ORB;
        }
        bullets.add(b);
    }

    private void eliminateEnemy(Room r, RoomEnemy enemy) {
        if (enemy == null || !enemy.alive) return;
        enemy.alive = false;
        if (enemy.spawn != null) {
            enemy.spawn.defeated = true;
        }
        spawnKeyPickup(r, enemy.x, enemy.y);
    }

    private void spawnKeyPickup(Room r, int x, int y) {
        if (r == null) return;
        KeyPickup key = new KeyPickup();
        key.x = x;
        key.y = y;
        r.keyPickups.add(key);
        showMessage(texts.text("key_drop"));
    }

    private void updateRoomClearState(Room r) {
        if (r == null || !r.spawnsPrepared || r.cleared) return;
        boolean allDefeated = true;
        for (EnemySpawn spawn : r.enemySpawns) {
            if (!spawn.defeated) {
                allDefeated = false;
                break;
            }
        }
        if (allDefeated) {
            r.cleared = true;
            showMessage(texts.text("room_cleared"));
        }
    }

    private void checkKeyPickup() {
        if (room == null || room.keyPickups.isEmpty() || player == null) return;
        int pcx = player.x + player.width / 2;
        int pcy = player.y + player.height / 2;
        Iterator<KeyPickup> it = room.keyPickups.iterator();
        while (it.hasNext()) {
            KeyPickup key = it.next();
            double dx = key.x - pcx;
            double dy = key.y - pcy;
            double maxR = key.r + Math.min(player.width, player.height) / 2.0;
            if (dx * dx + dy * dy <= maxR * maxR) {
                it.remove();
                keysHeld++;
                showMessage(texts.text("key_obtained", keysHeld));
                updateRoomClearState(room);
            }
        }
    }

    private void checkForBossEncounter() {
        if (inBoss) return;
        BossEncounter encounter = bossEncounters.get(worldPos);
        if (encounter != null && !encounter.defeated) {
            showMessage(texts.text("boss_challenge", formatBossName(encounter.kind)));
            triggerBossEncounter(encounter);
        }
    }

    private void showMessage(String message) {
        if (message == null || message.isBlank()) {
            statusMessage = "";
            statusTicks = 0;
        } else {
            statusMessage = message;
            statusTicks = messageDurationTicks;
        }
    }

    private boolean registerVisit(Point pos) {
        Point key = new Point(pos);
        if (visited.add(key)) {
            roomsVisited++;
            return true;
        }
        return false;
    }

    private BossEncounter ensureBossFor(Point pos) {
        BossEncounter encounter = bossEncounters.get(pos);
        if (encounter != null) return encounter;
        if (bossPool.isEmpty()) {
            initializeBossPool();
        }
        if (bossPool.isEmpty()) return null;
        BossEncounter created = new BossEncounter();
        created.kind = bossPool.remove(0);
        bossEncounters.put(new Point(pos), created);
        return created;
    }

    private void prepareBossRoom(Room targetRoom) {
        if (targetRoom == null) return;
        targetRoom.enemies.clear();
        targetRoom.keyPickups.clear();
        targetRoom.cleared = true;
    }

    private void grantBossReward(BossEncounter encounter) {
        if (encounter == null || encounter.rewardClaimed) return;
        encounter.rewardClaimed = true;
        keysHeld++;
        playerHP = MAX_PLAYER_HP;
        showMessage(texts.text("victory_heal", keysHeld, MAX_PLAYER_HP));
        healTicks = HEAL_FLASH_TICKS;
    }

    private static String formatBossName(BossBattlePanel.BossKind kind) {
        String raw = kind.name().toLowerCase(Locale.ENGLISH).replace('_', ' ');
        StringBuilder sb = new StringBuilder(raw.length());
        boolean cap = true;
        for (char c : raw.toCharArray()) {
            if (cap && Character.isLetter(c)) {
                sb.append(Character.toUpperCase(c));
                cap = false;
            } else {
                sb.append(c);
                cap = (c == ' ');
            }
        }
        return sb.toString();
    }

    private void initializeBossPool() {
        bossPool.clear();
        for (BossBattlePanel.BossKind kind : BossBattlePanel.BossKind.values()) {
            if (BossBattlePanel.hasDedicatedAssets(kind)) {
                bossPool.add(kind);
            }
        }
        if (bossPool.isEmpty()) {
            Collections.addAll(bossPool, BossBattlePanel.BossKind.values());
        }
        Collections.shuffle(bossPool, secureRandom);
    }

    private Explosion makeExplosion(double x, double y) {
        return makeExplosion(x, y, 18, 22,
                new Color(255, 200, 80),
                new Color(255, 240, 160));
    }

    private Explosion makeExplosion(double x, double y, int life, int radius, Color inner, Color outer) {
        Explosion ex = new Explosion();
        ex.x = x;
        ex.y = y;
        ex.life = life;
        ex.maxR = radius;
        if (inner != null) {
            ex.inner = inner;
        }
        if (outer != null) {
            ex.outer = outer;
        }
        return ex;
    }

    private void onPlayerDeath() {
        SwingUtilities.invokeLater(() -> {
            // Respawn at origin room with full HP and brief invulnerability
            playerHP = MAX_PLAYER_HP;
            iFrames = 60;
            playerDamageBuffer = 0.0;
            up = down = left = right = false;
            inBoss = false;
            bullets.clear();
            playerBullets.clear();
            explosions.clear();
            world.clear();
            bossEncounters.clear();
            visited.clear();
            roomsVisited = 1;
            keysHeld = 0;
            statusMessage = "";
            statusTicks = 0;
            initializeBossPool();
            worldPos = new Point(0, 0);
            room = makeOrGetRoom(worldPos, null);
            spawnEnemiesIfNeeded(worldPos, room);
            visited.add(new Point(worldPos));
            placePlayerAtCenter();
            showMessage(texts.text("respawn"));
            repaint();
            requestFocusInWindow();
        });
    }

    private void triggerBossEncounter(BossEncounter encounter) {
        if (encounter == null) return;
        inBoss = true;
        timer.stop();
        Consumer<Outcome> finish = outcome -> SwingUtilities.invokeLater(() -> {
            if (outcome == Outcome.HERO_WIN) {
                encounter.defeated = true;
                grantBossReward(encounter);
            } else {
                showMessage(texts.text("boss_repelled"));
                onPlayerDeath();
            }
            inBoss = false;
            iFrames = 60; // grace on return
            timer.start();
            requestFocusInWindow();
        });

        if (bossBattleHost != null) {
            bossBattleHost.runBossBattle(encounter.kind, finish);
            return;
        }

        SwingUtilities.invokeLater(() -> {
            JFrame f = new JFrame("Boss Battle");
            f.setDefaultCloseOperation(JFrame.DISPOSE_ON_CLOSE);
            f.setContentPane(BossBattlePanel.create(encounter.kind, outcome -> {
                finish.accept(outcome);
                f.dispose();
            }));
            f.pack();
            f.setLocationRelativeTo(null);
            f.setVisible(true);
        });
    }

    private static boolean intersectsCircleRect(double cx, double cy, double r, Rectangle rect) {
        double closestX = Math.max(rect.x, Math.min(cx, rect.x + rect.width));
        double closestY = Math.max(rect.y, Math.min(cy, rect.y + rect.height));
        double dx = cx - closestX;
        double dy = cy - closestY;
        return dx*dx + dy*dy <= r*r;
    }

    private void shootPlayerBullet() {
        Bullet b = new Bullet();
        int pcx = player.x + player.width/2;
        int pcy = player.y + player.height/2;
        b.x = pcx; b.y = pcy;
        double dx = mouseX - pcx;
        double dy = mouseY - pcy;
        double l = Math.max(1e-6, Math.hypot(dx, dy));
        double spd = 7.0;
        b.vx = dx / l * spd;
        b.vy = dy / l * spd;
        b.r = PLAYER_PROJECTILE_RADIUS;
        b.friendly = true;
        b.damage = 1.0;
        b.maxLife = 360;
        b.useTexture = true;
        playerBullets.add(b);
    }

    // ---- file-system sprite loading ----
    /** Create a fresh room with outer walls and 1–3 total doors (including the entrance, if any). */
    private Room generateNewRoom(Dir mustHaveEntrance) {
        Room r = new Room();
        r.floorThemeSeed = secureRandom.nextInt(10_000);
        r.wallThemeSeed = secureRandom.nextInt(10_000);
        r.accentSeed = secureRandom.nextInt(10_000);
        if (ROOM_PALETTES.length > 0) {
            r.paletteIndex = secureRandom.nextInt(ROOM_PALETTES.length);
        }

        // Floor fill and border walls
        for (int x = 0; x < COLS; x++)
            for (int y = 0; y < ROWS; y++)
                r.g[x][y] = T.FLOOR;

        for (int x = 0; x < COLS; x++) { r.g[x][0] = T.WALL; r.g[x][ROWS - 1] = T.WALL; }
        for (int y = 0; y < ROWS; y++) { r.g[0][y] = T.WALL; r.g[COLS - 1][y] = T.WALL; }

        // Choose 2–3 total doors to avoid dead-ends
        int totalDoors = 2 + rng.nextInt(2); // 2..3

        Set<Dir> chosen = EnumSet.noneOf(Dir.class);
        if (mustHaveEntrance != null) chosen.add(mustHaveEntrance);

        List<Dir> pool = new ArrayList<>(List.of(Dir.N, Dir.S, Dir.W, Dir.E));
        if (mustHaveEntrance != null) pool.remove(mustHaveEntrance);
        Collections.shuffle(pool, rng);
        for (Dir d : pool) {
            if (chosen.size() >= totalDoors) break;
            chosen.add(d);
        }
        // Materialize doors
        for (Dir d : chosen) carveDoorOnGrid(r, d);
        r.doors = chosen;

        // Sprinkle obstacles while keeping space near doors
        int blocks = 8 + rng.nextInt(7);
        for (int i = 0; i < blocks; i++) {
            int bx = 2 + rng.nextInt(COLS - 4);
            int by = 2 + rng.nextInt(ROWS - 4);
            if (nearAnyDoor(r, bx, by, 3)) continue;
            for (int dx = 0; dx < 2; dx++)
                for (int dy = 0; dy < 2; dy++)
                    if (inBounds(bx + dx, by + dy))
                        r.g[bx + dx][by + dy] = T.WALL;
        }
        // Revalidate enemies: push out of walls if necessary
        List<RoomEnemy> kept = new ArrayList<>();
        for (RoomEnemy e : r.enemies) {
            if (isRectFree(r, e.x, e.y, e.size/2)) { kept.add(e); continue; }
            boolean placed = false;
            // Try spiral search around current tile
            int ex = Math.max(0, Math.min(COLS-1, e.x / TILE));
            int ey = Math.max(0, Math.min(ROWS-1, e.y / TILE));
            for (int radius = 1; radius < Math.max(COLS, ROWS) && !placed; radius++) {
                for (int dx = -radius; dx <= radius && !placed; dx++) {
                    for (int dy = -radius; dy <= radius; dy++) {
                        int tx = ex + dx, ty = ey + dy;
                        if (!inBounds(tx, ty)) continue;
                        if (r.g[tx][ty] != T.FLOOR) continue;
                        int px = tx * TILE + TILE/2;
                        int py = ty * TILE + TILE/2;
                        if (!isRectFree(r, px, py, e.size/2)) continue;
                        e.x = px; e.y = py; kept.add(e); placed = true; break;
                    }
                }
            }
        }
        r.enemies = kept;
        return r;
    }

    private void carveDoorOnGrid(Room r, Dir d) {
        Point t = doorTile(d);
        r.g[t.x][t.y] = T.DOOR;
        // Ensure the tile just inside is floor
        Point inside = new Point(t.x, t.y);
        switch (d) {
            case N -> inside.y = t.y + 1;
            case S -> inside.y = t.y - 1;
            case W -> inside.x = t.x + 1;
            case E -> inside.x = t.x - 1;
        }
        if (inBounds(inside.x, inside.y)) r.g[inside.x][inside.y] = T.FLOOR;
    }

    private boolean nearAnyDoor(Room r, int tx, int ty, int dist) {
        for (Dir d : r.doors) {
            Point doorTile = doorTile(d);
            if (Math.abs(doorTile.x - tx) + Math.abs(doorTile.y - ty) <= dist)
                return true;
        }
        return false;
    }

    private static boolean inBounds(int x, int y) { return x >= 0 && x < COLS && y >= 0 && y < ROWS; }

    private static Point doorTile(Dir d) {
        int midX = COLS / 2, midY = ROWS / 2;
        return switch (d) {
            case N -> new Point(midX, 0);
            case S -> new Point(midX, ROWS - 1);
            case W -> new Point(0, midY);
            case E -> new Point(COLS - 1, midY);
        };
    }

    private static Dir dirForTile(int tx, int ty) {
        int midX = COLS / 2, midY = ROWS / 2;
        if (tx == midX && ty == 0) return Dir.N;
        if (tx == midX && ty == ROWS - 1) return Dir.S;
        if (ty == midY && tx == 0) return Dir.W;
        if (ty == midY && tx == COLS - 1) return Dir.E;
        return null;
    }

    // ======= Player control / updates =======

    private void placePlayerAtCenter() {
        int cx = COLS / 2 * TILE + TILE / 2;
        int cy = ROWS / 2 * TILE + TILE / 2;
        Point p = safePlayerSpawn(room, cx, cy);
        player = new Rectangle(p.x - PLAYER_SIZE / 2, p.y - PLAYER_SIZE / 2, PLAYER_SIZE, PLAYER_SIZE);
        repaint();
    }

    private void placePlayerJustInside(Dir enteredFrom) {
        // enteredFrom is the side of the *new room* we came through
        Point t = doorTile(enteredFrom);
        int px = t.x * TILE + TILE / 2;
        int py = t.y * TILE + TILE / 2;
        switch (enteredFrom) {
            case N -> py += TILE;
            case S -> py -= TILE;
            case W -> px += TILE;
            case E -> px -= TILE;
        }
        Point p = safePlayerSpawn(room, px, py);
        player = new Rectangle(p.x - PLAYER_SIZE / 2, p.y - PLAYER_SIZE / 2, PLAYER_SIZE, PLAYER_SIZE);
        repaint();
    }

    private Point safePlayerSpawn(Room r, int cx, int cy) {
        int half = PLAYER_SIZE / 2;
        if (isRectFree(r, cx, cy, half)) return new Point(cx, cy);
        int startTx = Math.max(0, Math.min(COLS - 1, cx / TILE));
        int startTy = Math.max(0, Math.min(ROWS - 1, cy / TILE));
        for (int radius = 0; radius < Math.max(COLS, ROWS); radius++) {
            for (int dx = -radius; dx <= radius; dx++) {
                for (int dy = -radius; dy <= radius; dy++) {
                    int tx = startTx + dx;
                    int ty = startTy + dy;
                    if (!inBounds(tx, ty)) continue;
                    if (r.g[tx][ty] != T.FLOOR) continue;
                    int px = tx * TILE + TILE / 2;
                    int py = ty * TILE + TILE / 2;
                    if (isRectFree(r, px, py, half)) return new Point(px, py);
                }
            }
        }
        // Fallback to room center if all else fails
        return new Point(COLS / 2 * TILE + TILE / 2, ROWS / 2 * TILE + TILE / 2);
    }

    @Override
    public void actionPerformed(ActionEvent e) {
        if (paused || inBoss) {
            return;
        }
        animTick++;
        if (iFrames > 0) iFrames--;
        if (healTicks > 0) healTicks--;
        updatePlayer();
        updateCombat();
        checkKeyPickup();
        if (statusTicks > 0) {
            statusTicks--;
            if (statusTicks == 0) statusMessage = "";
        }
        checkForBossEncounter();
        repaint();
    }

    private void updatePlayer() {
        // No diagonal movement: pick one axis
        int vx = 0, vy = 0;
        if (left || right) {
            vx = (left ? -PLAYER_SPEED : 0) + (right ? PLAYER_SPEED : 0);
            vy = 0;
        } else if (up || down) {
            vy = (up ? -PLAYER_SPEED : 0) + (down ? PLAYER_SPEED : 0);
            vx = 0;
        }

        moveAxis(vx, 0);
        moveAxis(0, vy);

        Dir through = touchingDoorOnEdge();
        if (through != null) switchRoom(through);
    }

    private void moveAxis(int dx, int dy) {
        if (dx == 0 && dy == 0) return;
        Rectangle next = new Rectangle(player);
        next.translate(dx, dy);

        next.x = Math.max(0, Math.min(next.x, COLS * TILE - next.width));
        next.y = Math.max(0, Math.min(next.y, ROWS * TILE - next.height));

        int minTX = Math.max(0, (next.x) / TILE);
        int maxTX = Math.min(COLS - 1, (next.x + next.width - 1) / TILE);
        int minTY = Math.max(0, (next.y) / TILE);
        int maxTY = Math.min(ROWS - 1, (next.y + next.height - 1) / TILE);

        boolean blocked = false;
        for (int tx = minTX; tx <= maxTX; tx++) {
            for (int ty = minTY; ty <= maxTY; ty++) {
                if (room.g[tx][ty] == T.WALL) { blocked = true; break; }
            }
            if (blocked) break;
        }
        if (!blocked) player = next;
    }

    private void attemptEnemyMove(RoomEnemy e, int dx, int dy) {
        if (dx == 0 && dy == 0) return;
        int nx = e.x + dx;
        int ny = e.y + dy;
        int half = e.size / 2;
        // Clamp to room bounds
        nx = Math.max(half, Math.min(nx, COLS * TILE - half));
        ny = Math.max(half, Math.min(ny, ROWS * TILE - half));

        int minTX = Math.max(0, (nx - half) / TILE);
        int maxTX = Math.min(COLS - 1, (nx + half - 1) / TILE);
        int minTY = Math.max(0, (ny - half) / TILE);
        int maxTY = Math.min(ROWS - 1, (ny + half - 1) / TILE);

        boolean blocked = false;
        for (int tx = minTX; tx <= maxTX && !blocked; tx++) {
            for (int ty = minTY; ty <= maxTY; ty++) {
                if (room.g[tx][ty] == T.WALL) { blocked = true; break; }
            }
        }
        if (!blocked) { e.x = nx; e.y = ny; }
    }

    private Dir touchingDoorOnEdge() {
        int cx = player.x + player.width / 2;
        int cy = player.y + player.height / 2;

        if (cy < TILE / 3) {
            Point t = doorTile(Dir.N);
            if (room.g[t.x][t.y] == T.DOOR && Math.abs(cx - (t.x * TILE + TILE / 2)) < TILE / 2) return Dir.N;
        }
        if (cy > ROWS * TILE - TILE / 3) {
            Point t = doorTile(Dir.S);
            if (room.g[t.x][t.y] == T.DOOR && Math.abs(cx - (t.x * TILE + TILE / 2)) < TILE / 2) return Dir.S;
        }
        if (cx < TILE / 3) {
            Point t = doorTile(Dir.W);
            if (room.g[t.x][t.y] == T.DOOR && Math.abs(cy - (t.y * TILE + TILE / 2)) < TILE / 2) return Dir.W;
        }
        if (cx > COLS * TILE - TILE / 3) {
            Point t = doorTile(Dir.E);
            if (room.g[t.x][t.y] == T.DOOR && Math.abs(cy - (t.y * TILE + TILE / 2)) < TILE / 2) return Dir.E;
        }
        return null;
    }

    private void switchRoom(Dir exitSide) {
        boolean consumedKey = false;
        if (room.lockedDoors.contains(exitSide)) {
            if (keysHeld <= 0) {
                showMessage(texts.text("door_locked"));
                return;
            }
            keysHeld--;
            consumedKey = true;
            room.lockedDoors.remove(exitSide);
            showMessage(texts.text("door_unlock", keysHeld));
        }

        // Compute target world coordinate
        Point nextPos = new Point(worldPos);
        switch (exitSide) {
            case N -> nextPos.y -= 1;
            case S -> nextPos.y += 1;
            case W -> nextPos.x -= 1;
            case E -> nextPos.x += 1;
        }

        // In the new room, we must have a door on the opposite side (our entrance)
        Dir entranceSide = opposite(exitSide);

        // Load or create the room and guarantee the entrance
        Room nextRoom = makeOrGetRoom(nextPos, entranceSide);
        if (consumedKey) {
            nextRoom.lockedDoors.remove(entranceSide);
        }
        worldPos = nextPos;
        room = nextRoom;

        // Track exploration
        boolean isNewVisit = registerVisit(worldPos);

        // Place player just inside the entrance we came through (from the new room’s perspective)
        placePlayerJustInside(entranceSide);
        bullets.clear();
        playerBullets.clear();
        explosions.clear();

        if (isNewVisit && roomsVisited == 2) {
            BossEncounter encounter = ensureBossFor(worldPos);
            if (encounter != null) {
                prepareBossRoom(nextRoom);
                showMessage(texts.text("boss_warning", formatBossName(encounter.kind)));
            }
        } else if (isNewVisit && consumedKey) {
            BossEncounter encounter = ensureBossFor(worldPos);
            if (encounter != null) {
                prepareBossRoom(nextRoom);
                showMessage(texts.text("boss_unlock", formatBossName(encounter.kind)));
            }
        }

        spawnEnemiesIfNeeded(worldPos, room);

        checkForBossEncounter();
    }

    private static Dir opposite(Dir d) {
        return switch (d) {
            case N -> Dir.S;
            case S -> Dir.N;
            case W -> Dir.E;
            case E -> Dir.W;
        };
    }

    private static Point step(Point origin, Dir dir) {
        if (origin == null || dir == null) {
            return null;
        }
        return switch (dir) {
            case N -> new Point(origin.x, origin.y - 1);
            case S -> new Point(origin.x, origin.y + 1);
            case W -> new Point(origin.x - 1, origin.y);
            case E -> new Point(origin.x + 1, origin.y);
        };
    }

    private static boolean shouldDrawConnector(Point origin, Point neighbour) {
        if (origin == null || neighbour == null) {
            return false;
        }
        if (origin.x < neighbour.x) {
            return true;
        }
        if (origin.x > neighbour.x) {
            return false;
        }
        return origin.y < neighbour.y;
    }

    private static String pointKey(Point p) {
        if (p == null) {
            return "";
        }
        return p.x + ":" + p.y;
    }

    // ======= Render =======

    @Override
    protected void paintComponent(Graphics g) {
        super.paintComponent(g);
        Graphics2D worldGraphics = (Graphics2D) g.create();
        Graphics2D overlay = (Graphics2D) g.create();
        try {
            worldGraphics.setRenderingHint(RenderingHints.KEY_ANTIALIASING, RenderingHints.VALUE_ANTIALIAS_ON);
            overlay.setRenderingHint(RenderingHints.KEY_TEXT_ANTIALIASING, RenderingHints.VALUE_TEXT_ANTIALIAS_ON);

            scaleX = getWidth() / (double) (COLS * TILE);
            scaleY = getHeight() / (double) (ROWS * TILE);
            if (scaleX <= 0 || Double.isNaN(scaleX)) scaleX = 1.0;
            if (scaleY <= 0 || Double.isNaN(scaleY)) scaleY = 1.0;
            worldGraphics.scale(scaleX, scaleY);

            drawWorld(worldGraphics);
            drawHud(overlay);
        } finally {
            worldGraphics.dispose();
            overlay.dispose();
        }
    }

    private void drawWorld(Graphics2D gg) {
        ensureRoomTheme(room);
        RoomPalette palette = paletteFor(room);
        for (int x = 0; x < COLS; x++) {
            for (int y = 0; y < ROWS; y++) {
                int px = x * TILE, py = y * TILE;
                T t = room.g[x][y];
                if (textures != null && textures.isReady()) {
                    int fCount = Math.max(1, textures.floorVariants());
                    int wCount = Math.max(1, textures.wallVariants());
                    int fIdx = Math.floorMod(room.floorThemeSeed + x * 17 + y * 31, fCount);
                    int wIdx = Math.floorMod(room.wallThemeSeed + x * 13 + y * 19, wCount);
                    switch (t) {
                        case FLOOR -> drawFloorTile(gg, textures.floorVariant(fIdx), px, py, palette, room, x, y);
                        case WALL  -> drawWallTile(gg, textures.wallVariant(wIdx),  px, py, palette, room, x, y);
                        case DOOR  -> {
                            BufferedImage doorTile = textures.doorFloor();
                            if (doorTile != null) {
                                drawFloorTile(gg, doorTile, px, py, palette, room, x, y);
                            } else {
                                drawFloorTile(gg, textures.floorVariant(fIdx), px, py, palette, room, x, y);
                            }
                            gg.setColor(new Color(220, 172, 60));
                            if (x == 0 || x == COLS - 1)
                                gg.fillRect(px + (x == 0 ? 0 : TILE - 6), py + 6, 6, TILE - 12);
                            if (y == 0 || y == ROWS - 1)
                                gg.fillRect(px + 6, py + (y == 0 ? 0 : TILE - 6), TILE - 12, 6);
                            Dir doorDir = dirForTile(x, y);
                            if (doorDir != null && room.lockedDoors.contains(doorDir)) {
                                drawPadlock(gg, px, py);
                            }
                        }
                        default -> {}
                    }
                } else {
                    gg.setColor(new Color(18, 64, 78));
                    gg.fillRect(px, py, TILE, TILE);
                }
            }
        }

        for (KeyPickup key : room.keyPickups) {
            gg.setColor(new Color(255, 215, 82));
            gg.fillOval(key.x - key.r, key.y - key.r, key.r * 2, key.r * 2);
            gg.setColor(new Color(140, 90, 30));
            gg.drawOval(key.x - key.r, key.y - key.r, key.r * 2, key.r * 2);
        }

        for (RoomEnemy e : room.enemies) {
            if (!e.alive) continue;
            BufferedImage[] frames = enemyIdleAnimations.get(e.type);
            if (frames == null || frames.length == 0) {
                frames = defaultEnemyFrames;
            }
            if (frames != null && frames.length > 0) {
                int idx = (animTick / 10) % frames.length;
<<<<<<< HEAD
                BufferedImage frame = frames[idx];
                if (frame != null) {
                    int drawW = frame.getWidth();
                    int drawH = frame.getHeight();
                    gg.drawImage(frame, e.x - drawW / 2, e.y - drawH / 2, null);
                    drawEnemyWeapon(gg, e);
                    continue;
                }
            }
            {
=======
                gg.drawImage(frames[idx], e.x - e.size/2, e.y - e.size/2, e.size, e.size, null);
            } else {
>>>>>>> d6be351f
                Color[] paletteFallback = enemyFallbackPalette(e.type);
                gg.setColor(paletteFallback[0]);
                gg.fillOval(e.x - e.size/2, e.y - e.size/2, e.size, e.size);
                gg.setColor(paletteFallback[1]);
                gg.setStroke(new BasicStroke(2f));
                gg.drawOval(e.x - e.size/2, e.y - e.size/2, e.size, e.size);
<<<<<<< HEAD
                drawEnemyWeapon(gg, e);
=======
>>>>>>> d6be351f
            }
            drawEnemyWeapon(gg, e);
        }

        if (playerIdleFrames != null && playerIdleFrames.length > 0){
            int idx = (animTick / 10) % playerIdleFrames.length;
            BufferedImage frame = playerIdleFrames[idx];
            if (frame != null) {
                gg.drawImage(frame, player.x, player.y, null);
            } else {
                gg.setColor(new Color(255,214,102));
                gg.fillOval(player.x,player.y,player.width,player.height);
            }
        } else {
            gg.setColor(new Color(255,214,102));
            gg.fillOval(player.x,player.y,player.width,player.height);
        }

        if (healTicks > 0) {
            float phase = healTicks / (float) HEAL_FLASH_TICKS;
            int radius = (int) (Math.max(player.width, player.height) * (1.2f + (1.0f - phase) * 1.6f));
            int centerX = player.x + player.width / 2;
            int centerY = player.y + player.height / 2;
            java.awt.Paint oldPaint = gg.getPaint();
            java.awt.Composite oldComposite = gg.getComposite();
            RadialGradientPaint aura = new RadialGradientPaint(
                    new Point2D.Float(centerX, centerY),
                    Math.max(1, radius),
                    new float[]{0f, 0.45f, 1f},
                    new Color[]{
                            new Color(120, 255, 160, 200),
                            new Color(60, 200, 120, 90),
                            new Color(30, 120, 80, 0)
                    }
            );
            gg.setComposite(AlphaComposite.SrcOver.derive(0.8f));
            gg.setPaint(aura);
            gg.fillOval(centerX - radius, centerY - radius, radius * 2, radius * 2);
            gg.setComposite(oldComposite);
            gg.setPaint(oldPaint);
            gg.setColor(new Color(120, 255, 160, 180));
            gg.setStroke(new BasicStroke(2f));
            gg.drawOval(centerX - radius, centerY - radius, radius * 2, radius * 2);
        }

        gg.setRenderingHint(RenderingHints.KEY_INTERPOLATION, RenderingHints.VALUE_INTERPOLATION_BILINEAR);
        for (Bullet b : bullets) {
            drawProjectile(gg, b, enemyShotTexture, new Color(255, 200, 120, 230));
        }
        for (Bullet b : playerBullets) {
            drawProjectile(gg, b, playerShotTexture, new Color(160, 230, 255, 230));
        }

        for (Explosion ex : explosions) {
            float t = ex.age / (float)Math.max(1, ex.life);
            int r = (int)(ex.maxR * t);
            int alpha = (int)(180 * (1.0f - t));
            alpha = Math.max(0, Math.min(255, alpha));
            gg.setComposite(AlphaComposite.SrcOver.derive(alpha/255f));
            gg.setColor(ex.inner == null ? new Color(255, 200, 80) : ex.inner);
            gg.fillOval((int)ex.x - r, (int)ex.y - r, r*2, r*2);
            gg.setColor(ex.outer == null ? new Color(255, 240, 160) : ex.outer);
            gg.drawOval((int)ex.x - r, (int)ex.y - r, r*2, r*2);
            gg.setComposite(AlphaComposite.SrcOver);
        }
    }

    private RoomPalette paletteFor(Room room) {
        if (room == null || ROOM_PALETTES.length == 0) {
            return null;
        }
        int index = Math.floorMod(room.paletteIndex, ROOM_PALETTES.length);
        return ROOM_PALETTES[index];
    }

    private void drawFloorTile(Graphics2D gg, BufferedImage texture, int px, int py, RoomPalette palette, Room room, int tx, int ty) {
        if (texture != null) {
            gg.drawImage(texture, px, py, TILE, TILE, null);
        } else {
            gg.setColor(new Color(24, 60, 78));
            gg.fillRect(px, py, TILE, TILE);
        }
        if (palette == null) {
            return;
        }
        java.awt.Composite original = gg.getComposite();
        gg.setComposite(AlphaComposite.SrcOver.derive(palette.floorAlpha));
        gg.setColor(palette.floorTint);
        gg.fillRect(px, py, TILE, TILE);
        gg.setComposite(original);

        if (palette.floorAccent != null) {
            gg.setComposite(AlphaComposite.SrcOver.derive(0.18f));
            gg.setColor(palette.floorAccent);
            if (Math.floorMod(accentHash(room, tx, ty, 1), 5) == 0) {
                gg.fillRect(px, py + TILE - 3, TILE, 3);
            }
            if (Math.floorMod(accentHash(room, tx, ty, 2), 7) == 0) {
                gg.fillRect(px + TILE - 3, py, 3, TILE);
            }
            gg.setComposite(original);
        }
        gg.setColor(new Color(0, 0, 0, 35));
        gg.drawRect(px, py, TILE, TILE);
    }

    private void drawWallTile(Graphics2D gg, BufferedImage texture, int px, int py, RoomPalette palette, Room room, int tx, int ty) {
        if (texture != null) {
            gg.drawImage(texture, px, py, TILE, TILE, null);
        } else {
            gg.setColor(new Color(38, 82, 96));
            gg.fillRect(px, py, TILE, TILE);
        }
        if (palette == null) {
            return;
        }
        java.awt.Composite original = gg.getComposite();
        gg.setComposite(AlphaComposite.SrcOver.derive(palette.wallAlpha));
        gg.setColor(palette.wallTint);
        gg.fillRect(px, py, TILE, TILE);
        gg.setComposite(original);

        gg.setComposite(AlphaComposite.SrcOver.derive(0.55f));
        gg.setColor(palette.wallHighlight);
        gg.fillRect(px, py, TILE, 3);
        gg.setComposite(AlphaComposite.SrcOver.derive(0.65f));
        gg.setColor(palette.wallShadow);
        gg.fillRect(px, py + TILE - 5, TILE, 5);
        gg.setComposite(original);

        if (Math.floorMod(accentHash(room, tx, ty, 5), 6) == 0) {
            gg.setColor(new Color(palette.wallHighlight.getRed(), palette.wallHighlight.getGreen(), palette.wallHighlight.getBlue(), 80));
            gg.fillRect(px, py, 4, TILE);
        }
    }

    private int accentHash(Room room, int tx, int ty, int salt) {
        if (room == null) {
            return 0;
        }
        int seed = room.accentSeed == 0 ? 1 : room.accentSeed;
        return seed + tx * 53 + ty * 97 + salt * 131;
    }

    private void drawEnemyWeapon(Graphics2D gg, RoomEnemy enemy) {
        if (enemy == null || !enemy.alive) {
            return;
        }
        switch (enemy.weapon) {
<<<<<<< HEAD
            case CLAWS -> drawClaws(gg, enemy);
=======
>>>>>>> d6be351f
            case SWORD -> drawSword(gg, enemy);
            case HAMMER -> drawHammer(gg, enemy);
            case BOW -> drawBow(gg, enemy);
            case STAFF -> drawStaff(gg, enemy);
            default -> {
            }
        }
    }

<<<<<<< HEAD
    private void drawClaws(Graphics2D gg, RoomEnemy enemy) {
        double angle = computeSwingAngle(enemy, Math.toRadians(80));
        int offset = Math.max(6, enemy.size / 2 - 6);
        int target = Math.max((int) (enemy.size * 0.9), TILE / 2 + enemy.size / 3);
        if (!drawWeaponSprite(gg, enemy, WeaponType.CLAWS, angle, offset, target, null)) {
            drawClawsPrimitive(gg, enemy, angle, offset);
        }
    }

=======
>>>>>>> d6be351f
    private double computeSwingAngle(RoomEnemy enemy, double sweepRadians) {
        double base = enemy.weaponAngle;
        if (!Double.isFinite(base)) {
            base = 0.0;
        }
        if (enemy.attackAnimDuration <= 0) {
            return base - sweepRadians * 0.35;
        }
        double progress = 1.0 - (enemy.attackAnimTicks / (double) Math.max(1, enemy.attackAnimDuration));
        progress = Math.max(0.0, Math.min(1.0, progress));
        return base - sweepRadians / 2.0 + progress * sweepRadians;
    }

    private void drawSword(Graphics2D gg, RoomEnemy enemy) {
        double angle = computeSwingAngle(enemy, Math.toRadians(110));
        int offset = Math.max(10, enemy.size / 2);
<<<<<<< HEAD
        int target = Math.max(enemy.size + TILE / 2, (int) (enemy.size * 1.45));
        if (!drawWeaponSprite(gg, enemy, WeaponType.SWORD, angle, offset, target, null)) {
            drawSwordPrimitive(gg, enemy, angle, offset);
        }
    }

    private void drawHammer(Graphics2D gg, RoomEnemy enemy) {
        double angle = computeSwingAngle(enemy, Math.toRadians(140));
        int offset = Math.max(8, enemy.size / 2);
        int target = Math.max(enemy.size + TILE / 2, (int) (enemy.size * 1.6));
        if (!drawWeaponSprite(gg, enemy, WeaponType.HAMMER, angle, offset, target, null)) {
            drawHammerPrimitive(gg, enemy, angle, offset);
        }
    }

    private void drawBow(Graphics2D gg, RoomEnemy enemy) {
        double angle = enemy.weaponAngle;
        int offset = Math.max(6, enemy.size / 2 - 4);
        int target = Math.max(enemy.size + TILE / 3, (int) (enemy.size * 1.35));
        if (!drawWeaponSprite(gg, enemy, WeaponType.BOW, angle, offset, target, this::drawBowOverlay)) {
            drawBowPrimitive(gg, enemy);
        }
    }

    private void drawStaff(Graphics2D gg, RoomEnemy enemy) {
        double angle = enemy.weaponAngle;
        int offset = Math.max(6, enemy.size / 2 - 4);
        int target = Math.max(enemy.size + TILE / 2, (int) (enemy.size * 1.5));
        if (!drawWeaponSprite(gg, enemy, WeaponType.STAFF, angle, offset, target, this::drawStaffOrb)) {
            drawStaffPrimitive(gg, enemy, angle, offset);
        }
    }

    private void drawClawsPrimitive(Graphics2D gg, RoomEnemy enemy, double angle, int offset) {
        AffineTransform original = gg.getTransform();
        gg.translate(enemy.x, enemy.y);
        gg.rotate(angle);
        int clawLength = Math.max(14, TILE / 2);
        int clawWidth = Math.max(3, TILE / 10);
        gg.setColor(new Color(210, 210, 225));
        gg.fillRoundRect(offset, -clawWidth / 2, clawLength, clawWidth, clawWidth, clawWidth);
        gg.setColor(new Color(150, 150, 170));
        gg.drawRoundRect(offset, -clawWidth / 2, clawLength, clawWidth, clawWidth, clawWidth);
        gg.setTransform(original);
    }

    private void drawSwordPrimitive(Graphics2D gg, RoomEnemy enemy, double angle, int offset) {
=======
>>>>>>> d6be351f
        int bladeLength = (int) (TILE * 1.1);
        int bladeWidth = Math.max(4, TILE / 7);
        int guardWidth = Math.max(bladeWidth * 3, 14);
        int gripLength = Math.max(8, TILE / 3);

        AffineTransform original = gg.getTransform();
        gg.translate(enemy.x, enemy.y);
        gg.rotate(angle);
        gg.setColor(new Color(200, 210, 230));
        gg.fillRoundRect(offset, -bladeWidth / 2, bladeLength, bladeWidth, bladeWidth, bladeWidth);
        gg.setColor(new Color(160, 170, 190));
        gg.drawRoundRect(offset, -bladeWidth / 2, bladeLength, bladeWidth, bladeWidth, bladeWidth);
        gg.setColor(new Color(170, 132, 60));
        gg.fillRoundRect(offset - gripLength, -bladeWidth / 2, gripLength, bladeWidth, bladeWidth, bladeWidth);
        gg.fillRoundRect(offset - bladeWidth / 2, -guardWidth / 2, guardWidth, guardWidth, bladeWidth, bladeWidth);
        gg.setTransform(original);
    }

<<<<<<< HEAD
    private void drawHammerPrimitive(Graphics2D gg, RoomEnemy enemy, double angle, int offset) {
=======
    private void drawHammer(Graphics2D gg, RoomEnemy enemy) {
        double angle = computeSwingAngle(enemy, Math.toRadians(140));
        int offset = Math.max(8, enemy.size / 2);
>>>>>>> d6be351f
        int handleLength = (int) (TILE * 1.0);
        int handleWidth = Math.max(4, TILE / 8);
        int headWidth = Math.max(TILE / 2, 18);
        int headHeight = Math.max(TILE / 3, 14);

        AffineTransform original = gg.getTransform();
        gg.translate(enemy.x, enemy.y);
        gg.rotate(angle);
        gg.setColor(new Color(94, 62, 32));
        gg.fillRoundRect(offset - 4, -handleWidth / 2, handleLength, handleWidth, handleWidth, handleWidth);
        gg.setColor(new Color(60, 40, 24));
        gg.drawRoundRect(offset - 4, -handleWidth / 2, handleLength, handleWidth, handleWidth, handleWidth);
        gg.setColor(new Color(190, 190, 204));
        gg.fillRoundRect(offset + handleLength - headWidth, -headHeight / 2, headWidth, headHeight, headHeight / 2, headHeight / 2);
        gg.setColor(new Color(150, 150, 170));
        gg.drawRoundRect(offset + handleLength - headWidth, -headHeight / 2, headWidth, headHeight, headHeight / 2, headHeight / 2);
        gg.setTransform(original);
    }

<<<<<<< HEAD
    private void drawBowPrimitive(Graphics2D gg, RoomEnemy enemy) {
=======
    private void drawBow(Graphics2D gg, RoomEnemy enemy) {
>>>>>>> d6be351f
        double angle = enemy.weaponAngle;
        int offset = Math.max(6, enemy.size / 2 - 4);
        int bowHeight = Math.max(TILE, enemy.size + TILE / 3);
        int bowLength = Math.max(TILE / 2, enemy.size);
        float drawProgress = Math.min(1f, enemy.bowDrawTicks / 12f);
        int pull = (int) (bowLength * 0.6f * drawProgress);

        AffineTransform original = gg.getTransform();
        Stroke oldStroke = gg.getStroke();
        gg.translate(enemy.x, enemy.y);
        gg.rotate(angle);
        gg.setStroke(new BasicStroke(Math.max(2f, TILE / 18f), BasicStroke.CAP_ROUND, BasicStroke.JOIN_ROUND));
        gg.setColor(new Color(150, 110, 60));
        gg.drawLine(offset, -bowHeight / 2, offset, bowHeight / 2);
        gg.setColor(new Color(210, 180, 120));
        int stringX = offset - pull;
        gg.drawLine(offset, -bowHeight / 2, stringX, 0);
        gg.drawLine(offset, bowHeight / 2, stringX, 0);

        if (enemy.bowDrawTicks > 0) {
            Color shaft = enemy.type == EnemyType.PUMPKIN ? new Color(210, 150, 70) : new Color(230, 230, 230);
            Color head = enemy.type == EnemyType.PUMPKIN ? new Color(255, 210, 130) : new Color(255, 255, 255);
            drawArrowShape(gg, stringX, 0, bowLength, shaft, head);
        }

        gg.setStroke(oldStroke);
        gg.setTransform(original);
    }

<<<<<<< HEAD
    private void drawBowOverlay(Graphics2D gg, BufferedImage sprite, RoomEnemy enemy) {
        if (gg == null || sprite == null || enemy == null) {
            return;
        }
        float drawProgress = Math.min(1f, enemy.bowDrawTicks / 12f);
        int halfHeight = sprite.getHeight() / 2;
        int pull = (int) (sprite.getWidth() * 0.45f * drawProgress);
        Stroke oldStroke = gg.getStroke();
        gg.setStroke(new BasicStroke(Math.max(2f, TILE / 18f), BasicStroke.CAP_ROUND, BasicStroke.JOIN_ROUND));
        gg.setColor(new Color(210, 180, 120));
        gg.drawLine(-pull, -halfHeight, -pull, halfHeight);
        gg.setStroke(oldStroke);

        if (enemy.bowDrawTicks > 0) {
            BufferedImage arrow = scaledArrowSprite(Math.max(sprite.getWidth(), sprite.getHeight()));
            if (arrow != null) {
                int drawX = -pull - arrow.getWidth();
                gg.drawImage(arrow, drawX, -arrow.getHeight() / 2, null);
            } else {
                Color shaft = enemy.type == EnemyType.PUMPKIN ? new Color(210, 150, 70) : new Color(230, 230, 230);
                Color head = enemy.type == EnemyType.PUMPKIN ? new Color(255, 210, 130) : new Color(255, 255, 255);
                drawArrowShape(gg, -pull, 0, sprite.getWidth(), shaft, head);
            }
        }
    }

    private void drawStaffPrimitive(Graphics2D gg, RoomEnemy enemy, double angle, int offset) {
=======
    private void drawStaff(Graphics2D gg, RoomEnemy enemy) {
        double angle = enemy.weaponAngle;
        int offset = Math.max(6, enemy.size / 2 - 4);
>>>>>>> d6be351f
        int staffLength = (int) (TILE * 1.05);
        int staffWidth = Math.max(5, TILE / 10);
        int orbRadius = Math.max(6, TILE / 4);
        double pulse = enemy.attackAnimDuration > 0 ? 1.0 - (enemy.attackAnimTicks / (double) Math.max(1, enemy.attackAnimDuration)) : 0.25;
        pulse = Math.max(0.2, Math.min(1.0, pulse));

        AffineTransform original = gg.getTransform();
        gg.translate(enemy.x, enemy.y);
        gg.rotate(angle);
        gg.setColor(new Color(80, 60, 120));
        gg.fillRoundRect(offset - 4, -staffWidth / 2, staffLength, staffWidth, staffWidth, staffWidth);
        int orbX = offset + staffLength - orbRadius * 2;
        int orbY = -orbRadius;
        java.awt.Composite oldComposite = gg.getComposite();
        gg.setComposite(AlphaComposite.SrcOver.derive(0.85f));
        gg.setColor(new Color(170, 150, 255));
        gg.fillOval(orbX, orbY, orbRadius * 2, orbRadius * 2);
        gg.setComposite(AlphaComposite.SrcOver.derive((float) (0.45 + pulse * 0.35)));
        gg.setColor(new Color(255, 240, 255));
        gg.fillOval(orbX + 2, orbY + 2, orbRadius * 2 - 4, orbRadius * 2 - 4);
        gg.setComposite(oldComposite);
        gg.setColor(new Color(120, 90, 200));
        gg.drawOval(orbX, orbY, orbRadius * 2, orbRadius * 2);
        gg.setTransform(original);
    }

<<<<<<< HEAD
    private void drawStaffOrb(Graphics2D gg, BufferedImage sprite, RoomEnemy enemy) {
        if (gg == null || sprite == null || enemy == null) {
            return;
        }
        int orbRadius = Math.max(6, sprite.getHeight() / 4);
        int orbX = sprite.getWidth() - orbRadius * 2;
        int orbY = -orbRadius;
        double pulse = enemy.attackAnimDuration > 0 ? 1.0 - (enemy.attackAnimTicks / (double) Math.max(1, enemy.attackAnimDuration)) : 0.25;
        pulse = Math.max(0.2, Math.min(1.0, pulse));
        java.awt.Composite oldComposite = gg.getComposite();
        gg.setComposite(AlphaComposite.SrcOver.derive(0.85f));
        gg.setColor(new Color(170, 150, 255));
        gg.fillOval(orbX, orbY, orbRadius * 2, orbRadius * 2);
        gg.setComposite(AlphaComposite.SrcOver.derive((float) (0.45 + pulse * 0.35)));
        gg.setColor(new Color(255, 240, 255));
        gg.fillOval(orbX + 2, orbY + 2, orbRadius * 2 - 4, orbRadius * 2 - 4);
        gg.setComposite(oldComposite);
    }

    private boolean drawWeaponSprite(Graphics2D gg, RoomEnemy enemy, WeaponType type,
                                     double angle, int offset, int targetLongEdge,
                                     WeaponOverlay overlay) {
        BufferedImage sprite = scaledWeaponSprite(type, targetLongEdge);
        if (sprite == null) {
            return false;
        }
        AffineTransform original = gg.getTransform();
        gg.translate(enemy.x, enemy.y);
        gg.rotate(angle);
        gg.translate(offset, 0);
        gg.drawImage(sprite, 0, -sprite.getHeight() / 2, null);
        if (overlay != null) {
            overlay.draw(gg, sprite, enemy);
        }
        gg.setTransform(original);
        return true;
    }

    private BufferedImage scaledWeaponSprite(WeaponType type, int targetLongEdge) {
        if (weaponTextures == null || weaponTextures.isEmpty() || type == null) {
            return null;
        }
        BufferedImage base = weaponTextures.get(type);
        if (base == null) {
            return null;
        }
        int baseWidth = base.getWidth();
        int baseHeight = base.getHeight();
        if (baseWidth <= 0 || baseHeight <= 0) {
            return base;
        }
        int targetWidth = Math.max(1, targetLongEdge);
        WeaponCacheKey cacheKey = new WeaponCacheKey(type, targetWidth);
        if (scaledWeaponCache == null) {
            scaledWeaponCache = new HashMap<>();
        } else {
            BufferedImage cached = scaledWeaponCache.get(cacheKey);
            if (cached != null) {
                return cached;
            }
        }
        double scale = targetWidth / (double) baseWidth;
        int targetHeight = Math.max(1, (int) Math.round(baseHeight * scale));
        BufferedImage scaled = HiDpiScaler.scale(base, targetWidth, targetHeight);
        scaledWeaponCache.put(cacheKey, scaled);
        return scaled;
    }

    private BufferedImage scaledArrowSprite(int targetLongEdge) {
        if (arrowTexture == null) {
            return null;
        }
        int baseWidth = arrowTexture.getWidth();
        int baseHeight = arrowTexture.getHeight();
        if (baseWidth <= 0 || baseHeight <= 0) {
            return arrowTexture;
        }
        int targetWidth = Math.max(1, targetLongEdge);
        if (scaledArrowCache == null) {
            scaledArrowCache = new HashMap<>();
        } else {
            BufferedImage cached = scaledArrowCache.get(targetWidth);
            if (cached != null) {
                return cached;
            }
        }
        double scale = targetWidth / (double) baseWidth;
        int targetHeight = Math.max(1, (int) Math.round(baseHeight * scale));
        BufferedImage scaled = HiDpiScaler.scale(arrowTexture, targetWidth, targetHeight);
        scaledArrowCache.put(targetWidth, scaled);
        return scaled;
    }

    @FunctionalInterface
    private interface WeaponOverlay {
        void draw(Graphics2D g, BufferedImage sprite, RoomEnemy enemy);
    }

    private record WeaponCacheKey(WeaponType type, int targetWidth) { }

=======
>>>>>>> d6be351f
    private void drawArrowShape(Graphics2D gg, int startX, int startY, int length, Color shaft, Color head) {
        int arrowLength = Math.max(18, length);
        int endX = startX + arrowLength;
        Stroke old = gg.getStroke();
        gg.setStroke(new BasicStroke(Math.max(2f, TILE / 22f), BasicStroke.CAP_ROUND, BasicStroke.JOIN_ROUND));
        gg.setColor(shaft);
        gg.drawLine(startX, startY, endX, startY);
        Path2D.Float arrowHead = new Path2D.Float();
        arrowHead.moveTo(endX, startY);
        arrowHead.lineTo(endX - 6, startY - 4);
        arrowHead.lineTo(endX - 6, startY + 4);
        arrowHead.closePath();
        gg.setColor(head);
        gg.fill(arrowHead);
        gg.setStroke(old);
    }

    private void drawHud(Graphics2D overlay) {
        overlay.setColor(new Color(255, 255, 255, 210));
        String controlsLine = String.format("Move: %s/%s/%s/%s   Shoot: %s   Reroll: %s   Pause: %s",
                keyName(ControlAction.MOVE_UP),
                keyName(ControlAction.MOVE_DOWN),
                keyName(ControlAction.MOVE_LEFT),
                keyName(ControlAction.MOVE_RIGHT),
                keyName(ControlAction.SHOOT),
                keyName(ControlAction.REROLL),
                keyName(ControlAction.PAUSE));
        overlay.drawString("HP: " + playerHP + (iFrames>0?" (invul)":""), 10, 18);
        overlay.drawString(controlsLine, 10, 34);
        overlay.drawString(String.format("Room (%d,%d)  Keys: %d", worldPos.x, worldPos.y, keysHeld), 10, 50);
        overlay.drawString(texts.text("story"), 10, 66);
        if (isBossRoom(worldPos)) {
            overlay.drawString("Guardian Lair", getWidth() - 160, 18);
        }

        Rectangle minimapArea = drawMinimap(overlay);
        overlay.setColor(new Color(255, 255, 255, 210));

        if (!statusMessage.isBlank()) {
            int boxWidth = getWidth() - 20;
            int boxHeight = 26;
            int boxX = 10;
            int boxY = getHeight() - boxHeight - 10;
            if (minimapArea != null) {
                int candidateX = minimapArea.x + minimapArea.width + 10;
                int candidateWidth = getWidth() - candidateX - 10;
                if (candidateWidth >= 220) {
                    boxX = candidateX;
                    boxWidth = candidateWidth;
                }
            }
            overlay.setColor(new Color(0, 0, 0, 160));
            overlay.fillRoundRect(boxX, boxY, boxWidth, boxHeight, 14, 14);
            overlay.setColor(new Color(255, 255, 255, 230));
            overlay.drawString(statusMessage, boxX + 10, boxY + 18);
        }
    }

    private Rectangle drawMinimap(Graphics2D overlay) {
        if (overlay == null || worldPos == null) {
            return null;
        }
        Set<Point> visitedRooms = visited == null ? Set.of() : visited;
        Set<Point> accessible = new HashSet<>();
        Set<Point> locked = new HashSet<>();
        Set<Point> known = new HashSet<>();
        if (world != null) {
            known.addAll(world.keySet());
        }
        known.add(new Point(worldPos));
        known.addAll(visitedRooms);

        for (Point roomPos : visitedRooms) {
            Room roomData = world.get(roomPos);
            if (roomData == null) {
                continue;
            }
            for (Dir door : roomData.doors) {
                Point neighbour = step(roomPos, door);
                if (visitedRooms.contains(neighbour)) {
                    known.add(neighbour);
                    continue;
                }
                if (roomData.lockedDoors.contains(door)) {
                    locked.add(neighbour);
                } else {
                    accessible.add(neighbour);
                }
                known.add(neighbour);
            }
        }

        if (known.isEmpty()) {
            return null;
        }

        int minX = Integer.MAX_VALUE;
        int minY = Integer.MAX_VALUE;
        int maxX = Integer.MIN_VALUE;
        int maxY = Integer.MIN_VALUE;
        for (Point p : known) {
            if (p == null) {
                continue;
            }
            minX = Math.min(minX, p.x);
            minY = Math.min(minY, p.y);
            maxX = Math.max(maxX, p.x);
            maxY = Math.max(maxY, p.y);
        }

        if (minX == Integer.MAX_VALUE) {
            return null;
        }

        int cellsWide = Math.max(1, maxX - minX + 1);
        int cellsTall = Math.max(1, maxY - minY + 1);
        int availableWidth = Math.max(MINIMAP_CELL_MIN, MINIMAP_MAX_WIDTH - MINIMAP_HORIZONTAL_PADDING * 2);
        int availableHeight = Math.max(MINIMAP_CELL_MIN, MINIMAP_MAX_HEIGHT - MINIMAP_HEADER - MINIMAP_FOOTER);
        int cellSize = Math.max(MINIMAP_CELL_MIN,
                Math.min(MINIMAP_CELL_MAX,
                        Math.min(availableWidth / Math.max(1, cellsWide),
                                availableHeight / Math.max(1, cellsTall))));
        if (cellSize <= 0) {
            cellSize = MINIMAP_CELL_MIN;
        }

        int mapWidth = MINIMAP_HORIZONTAL_PADDING * 2 + cellSize * cellsWide;
        int mapHeight = MINIMAP_HEADER + cellSize * cellsTall + MINIMAP_FOOTER;
        int mapX = MINIMAP_MARGIN;
        int mapY = Math.max(MINIMAP_MARGIN, getHeight() - mapHeight - MINIMAP_MARGIN);
        Rectangle bounds = new Rectangle(mapX, mapY, mapWidth, mapHeight);

        Color originalColour = overlay.getColor();
        Stroke originalStroke = overlay.getStroke();

        overlay.setRenderingHint(RenderingHints.KEY_ANTIALIASING, RenderingHints.VALUE_ANTIALIAS_ON);
        overlay.setColor(new Color(0, 0, 0, 182));
        overlay.fillRoundRect(mapX, mapY, mapWidth, mapHeight, 18, 18);
        overlay.setColor(new Color(110, 188, 204, 220));
        overlay.setStroke(new BasicStroke(1.8f));
        overlay.drawRoundRect(mapX, mapY, mapWidth, mapHeight, 18, 18);

        overlay.setColor(new Color(218, 234, 240));
        overlay.drawString(texts.text("hud_map"), mapX + MINIMAP_HORIZONTAL_PADDING, mapY + 18);

        int gridOriginX = mapX + MINIMAP_HORIZONTAL_PADDING;
        int gridOriginY = mapY + MINIMAP_HEADER;
        Map<String, Rectangle> cellRects = new HashMap<>();
        Map<String, Point> cellCenters = new HashMap<>();
        for (Point p : known) {
            if (p == null) {
                continue;
            }
            int col = p.x - minX;
            int row = p.y - minY;
            int cellX = gridOriginX + col * cellSize;
            int cellY = gridOriginY + row * cellSize;
            Rectangle rect = new Rectangle(cellX, cellY, cellSize, cellSize);
            String key = pointKey(p);
            cellRects.put(key, rect);
            cellCenters.put(key, new Point(cellX + cellSize / 2, cellY + cellSize / 2));
        }

        overlay.setStroke(new BasicStroke(Math.max(1f, cellSize / 6f), BasicStroke.CAP_ROUND, BasicStroke.JOIN_ROUND));
        for (Point p : known) {
            if (p == null) {
                continue;
            }
            Room roomData = world.get(p);
            if (roomData == null) {
                continue;
            }
            Point centre = cellCenters.get(pointKey(p));
            if (centre == null) {
                continue;
            }
            for (Dir door : roomData.doors) {
                Point neighbour = step(p, door);
                if (!shouldDrawConnector(p, neighbour)) {
                    continue;
                }
                Point neighbourCentre = cellCenters.get(pointKey(neighbour));
                if (neighbourCentre == null) {
                    continue;
                }
                Color connectorColour = new Color(88, 140, 170, 208);
                if (!visitedRooms.contains(neighbour)) {
                    if (accessible.contains(neighbour)) {
                        connectorColour = new Color(138, 201, 38, 210);
                    } else if (locked.contains(neighbour)) {
                        connectorColour = new Color(220, 170, 90, 210);
                    }
                }
                overlay.setColor(connectorColour);
                overlay.drawLine(centre.x, centre.y, neighbourCentre.x, neighbourCentre.y);
            }
        }

        int roomSize = Math.max(6, cellSize - 6);
        int offset = (cellSize - roomSize) / 2;
        for (Point p : known) {
            if (p == null) {
                continue;
            }
            Rectangle rect = cellRects.get(pointKey(p));
            if (rect == null) {
                continue;
            }
            int drawX = rect.x + offset;
            int drawY = rect.y + offset;
            Color fill;
            if (p.equals(worldPos)) {
                fill = new Color(255, 240, 160, 240);
            } else if (visitedRooms.contains(p)) {
                fill = new Color(82, 144, 182, 228);
            } else if (accessible.contains(p)) {
                fill = new Color(138, 201, 38, 220);
            } else if (locked.contains(p)) {
                fill = new Color(220, 170, 90, 220);
            } else {
                fill = new Color(80, 96, 120, 160);
            }
            overlay.setColor(fill);
            overlay.fillRoundRect(drawX, drawY, roomSize, roomSize, 8, 8);
            BossEncounter encounter = bossEncounters.get(p);
            if (encounter != null && !encounter.defeated) {
                overlay.setColor(new Color(210, 120, 200, 232));
                overlay.setStroke(new BasicStroke(2f));
                overlay.drawRoundRect(drawX, drawY, roomSize, roomSize, 8, 8);
            } else if (p.equals(worldPos)) {
                overlay.setColor(new Color(255, 255, 255, 230));
                overlay.setStroke(new BasicStroke(1.8f));
                overlay.drawRoundRect(drawX, drawY, roomSize, roomSize, 8, 8);
            }
        }

        int footerY = mapY + mapHeight - 18;
        overlay.setStroke(originalStroke);
        overlay.setColor(new Color(210, 226, 232));
        overlay.drawString(texts.text("hud_rooms", visitedRooms.size()), mapX + MINIMAP_HORIZONTAL_PADDING, footerY);
        overlay.drawString(texts.text("hud_exits", accessible.size()), mapX + MINIMAP_HORIZONTAL_PADDING, footerY + 16);
        if (!locked.isEmpty()) {
            overlay.setColor(new Color(235, 210, 160));
            overlay.drawString(texts.text("hud_locked", locked.size()), mapX + MINIMAP_HORIZONTAL_PADDING, footerY + 32);
        }

        overlay.setColor(originalColour);
        overlay.setStroke(originalStroke);
        return bounds;
    }

    private String keyName(ControlAction action) {
        return KeyEvent.getKeyText(controls.keyFor(action));
    }

    private void drawPadlock(Graphics2D gg, int px, int py) {
        int lockWidth = 12;
        int lockHeight = 14;
        int cx = px + TILE / 2 - lockWidth / 2;
        int cy = py + TILE / 2 - lockHeight / 2;
        gg.setColor(new Color(40, 32, 22, 220));
        gg.fillRoundRect(cx, cy, lockWidth, lockHeight, 4, 4);
        gg.setColor(new Color(214, 186, 90));
        gg.drawRoundRect(cx, cy, lockWidth, lockHeight, 4, 4);
        gg.drawLine(cx + lockWidth / 2, cy + 3, cx + lockWidth / 2, cy + lockHeight - 3);
    }

    // ======= Input =======

    @Override
    public void keyPressed(KeyEvent e) {
        if (matches(e, ControlAction.MOVE_UP)) {
            up = true;
        }
        if (matches(e, ControlAction.MOVE_DOWN)) {
            down = true;
        }
        if (matches(e, ControlAction.MOVE_LEFT)) {
            left = true;
        }
        if (matches(e, ControlAction.MOVE_RIGHT)) {
            right = true;
        }
        if (matches(e, ControlAction.SHOOT)) {
            shootPlayerBullet();
        }
        if (matches(e, ControlAction.REROLL)) {
            room = rerollObstacles(room);
            repaint();
        }
        if (matches(e, ControlAction.PAUSE)) {
            showPauseMenu();
        }
    }

    @Override
    public void keyReleased(KeyEvent e) {
        if (matches(e, ControlAction.MOVE_UP)) up = false;
        if (matches(e, ControlAction.MOVE_DOWN)) down = false;
        if (matches(e, ControlAction.MOVE_LEFT)) left = false;
        if (matches(e, ControlAction.MOVE_RIGHT)) right = false;
    }

    @Override
    public void keyTyped(KeyEvent e) { }

    private boolean matches(KeyEvent e, ControlAction action) {
        int code = e.getKeyCode();
        if (code == controls.keyFor(action)) {
            return true;
        }
        return switch (action) {
            case MOVE_UP -> code == KeyEvent.VK_UP;
            case MOVE_DOWN -> code == KeyEvent.VK_DOWN;
            case MOVE_LEFT -> code == KeyEvent.VK_LEFT;
            case MOVE_RIGHT -> code == KeyEvent.VK_RIGHT;
            default -> false;
        };
    }

    private void showPauseMenu() {
        if (paused) {
            return;
        }
        paused = true;
        timer.stop();
        String[] options = {
                texts.text("resume"),
                texts.text("save_and_exit"),
                texts.text("quit_without_saving")
        };
        int choice = JOptionPane.showOptionDialog(this, texts.text("pause_title"), texts.text("pause_title"),
                JOptionPane.DEFAULT_OPTION, JOptionPane.INFORMATION_MESSAGE, null, options, options[0]);
        if (choice == 1) {
            try {
                saveHandler.accept(snapshot());
            } catch (RuntimeException ex) {
                JOptionPane.showMessageDialog(this, "Unable to save: " + ex.getMessage(),
                        texts.text("pause_title"), JOptionPane.ERROR_MESSAGE);
                paused = false;
                timer.start();
                requestFocusInWindow();
                return;
            }
            exitHandler.run();
        } else if (choice == 2) {
            exitHandler.run();
        } else {
            paused = false;
            timer.start();
            requestFocusInWindow();
        }
    }

    public DungeonRoomsSnapshot snapshot() {
        return new DungeonRoomsSnapshot(
                world,
                bossEncounters,
                visited,
                bossPool,
                worldPos,
                roomsVisited,
                room,
                player,
                up,
                down,
                left,
                right,
                bullets,
                playerBullets,
                explosions,
                playerHP,
                playerDamageBuffer,
                iFrames,
                keysHeld,
                statusMessage,
                statusTicks,
                inBoss,
                animTick,
                mouseX,
                mouseY,
                rng,
                secureRandom
        );
    }

    public void shutdown() {
        timer.stop();
    }

    /**
     * Callback interface that allows the dungeon panel to embed boss encounters inside the host UI instead of
     * launching an extra window. Implementations are expected to present {@link BossBattlePanel} content and invoke
     * the supplied callback when the fight resolves.
     */
    public interface BossBattleHost {
        void runBossBattle(BossBattlePanel.BossKind kind, Consumer<Outcome> outcomeHandler);
    }

    private Room rerollObstacles(Room r) {
        // Clear inside (except borders & doors), then re-add obstacles
        for (int x = 1; x < COLS - 1; x++)
            for (int y = 1; y < ROWS - 1; y++)
                if (r.g[x][y] != T.DOOR) r.g[x][y] = T.FLOOR;

        for (int x = 0; x < COLS; x++) { r.g[x][0] = T.WALL; r.g[x][ROWS - 1] = T.WALL; }
        for (int y = 0; y < ROWS; y++) { r.g[0][y] = T.WALL; r.g[COLS - 1][y] = T.WALL; }

        // Choose 1–3 total doors
        int totalDoors = 1 + rng.nextInt(3); // 1..3

        Set<Dir> chosen = EnumSet.noneOf(Dir.class);
        if (r.doors != null) chosen.addAll(r.doors);

        List<Dir> pool = new ArrayList<>(List.of(Dir.N, Dir.S, Dir.W, Dir.E));
        if (r.doors != null) pool.removeAll(r.doors);
        Collections.shuffle(pool, rng);
        for (Dir d : pool) {
            if (chosen.size() >= totalDoors) break;
            chosen.add(d);
        }
        // Materialize doors
        for (Dir d : chosen) carveDoorOnGrid(r, d);
        r.doors = chosen;

        // Sprinkle obstacles while keeping space near doors
        int blocks = 8 + rng.nextInt(7);
        for (int i = 0; i < blocks; i++) {
            int bx = 2 + rng.nextInt(COLS - 4);
            int by = 2 + rng.nextInt(ROWS - 4);
            if (nearAnyDoor(r, bx, by, 3)) continue;
            for (int dx = 0; dx < 2; dx++)
                for (int dy = 0; dy < 2; dy++)
                    if (inBounds(bx + dx, by + dy))
                        r.g[bx + dx][by + dy] = T.WALL;
        }
        return r;
    }

    // ---- Main launcher ----
    public static void main(String[] args) {
        GameLauncher.main(args);
    }
}<|MERGE_RESOLUTION|>--- conflicted
+++ resolved
@@ -293,13 +293,10 @@
     private DungeonTextures textures;
     private BufferedImage[] playerIdleFrames;
     private Map<EnemyType, BufferedImage[]> enemyIdleAnimations = new EnumMap<>(EnemyType.class);
-<<<<<<< HEAD
     private transient Map<WeaponType, BufferedImage> weaponTextures = new EnumMap<>(WeaponType.class);
     private transient Map<WeaponCacheKey, BufferedImage> scaledWeaponCache = new HashMap<>();
     private transient Map<Integer, BufferedImage> scaledArrowCache = new HashMap<>();
     private transient BufferedImage arrowTexture;
-=======
->>>>>>> d6be351f
     private BufferedImage[] defaultEnemyFrames;
     private BufferedImage[] bossIdleFrames;
     private BufferedImage playerShotTexture;
@@ -448,25 +445,16 @@
         if (playerIdleFrames == null) {
             playerIdleFrames = fallbackIdleFrames(new Color(255, 214, 102), new Color(40, 30, 10));
         }
-<<<<<<< HEAD
         playerIdleFrames = ensureScaledFrames(playerIdleFrames, PLAYER_SIZE, PLAYER_SIZE);
-=======
->>>>>>> d6be351f
         defaultEnemyFrames = loadSpriteSequence(ENEMY_IDLE_PREFIX, 0, 3);
         if (defaultEnemyFrames == null) {
             defaultEnemyFrames = fallbackIdleFrames(new Color(198, 72, 72), new Color(38, 20, 20));
         }
-<<<<<<< HEAD
         defaultEnemyFrames = ensureScaledFrames(defaultEnemyFrames, defaultEnemySize(EnemyType.ZOMBIE));
         enemyIdleAnimations.clear();
         for (EnemyType type : EnemyType.values()) {
             enemyIdleAnimations.put(type,
                     ensureScaledFrames(loadEnemyAnimation(type), defaultEnemySize(type)));
-=======
-        enemyIdleAnimations.clear();
-        for (EnemyType type : EnemyType.values()) {
-            enemyIdleAnimations.put(type, loadEnemyAnimation(type));
->>>>>>> d6be351f
         }
         bossIdleFrames = loadSpriteSequence(BOSS_IDLE_PREFIX, 0, 3);
         if (bossIdleFrames == null) {
@@ -593,7 +581,6 @@
         return frames;
     }
 
-<<<<<<< HEAD
     private void loadWeaponTextures() {
         if (weaponTextures == null) {
             weaponTextures = new EnumMap<>(WeaponType.class);
@@ -667,8 +654,6 @@
         return rotated;
     }
 
-=======
->>>>>>> d6be351f
     private BufferedImage[] loadEnemyAnimation(EnemyType type) {
         String prefix = switch (type) {
             case ZOMBIE -> "resources/sprites/Bigzombie/big_zombie_idle_anim_f";
@@ -754,7 +739,6 @@
     private void drawArrowProjectile(Graphics2D g, Bullet bullet) {
         AffineTransform oldTransform = g.getTransform();
         Stroke oldStroke = g.getStroke();
-<<<<<<< HEAD
         Color oldColor = g.getColor();
         g.translate(bullet.x, bullet.y);
         double angle = Math.atan2(bullet.vy, bullet.vx);
@@ -789,28 +773,6 @@
             g.fill(arrowHead);
         }
         g.setColor(oldColor);
-=======
-        g.translate(bullet.x, bullet.y);
-        double angle = Math.atan2(bullet.vy, bullet.vx);
-        g.rotate(angle);
-        int length = Math.max(18, bullet.r * 4);
-        int shaftWidth = Math.max(2, bullet.r / 2);
-        Color shaft = bullet.tint != null ? new Color(Math.max(0, bullet.tint.getRed() - 30),
-                Math.max(0, bullet.tint.getGreen() - 30),
-                Math.max(0, bullet.tint.getBlue() - 30),
-                bullet.tint.getAlpha()) : new Color(200, 200, 200);
-        Color head = bullet.tint != null ? bullet.tint : new Color(255, 255, 255);
-        g.setStroke(new BasicStroke(shaftWidth, BasicStroke.CAP_ROUND, BasicStroke.JOIN_ROUND));
-        g.setColor(shaft);
-        g.drawLine(-length / 2, 0, length / 2 - 4, 0);
-        Path2D.Double arrowHead = new Path2D.Double();
-        arrowHead.moveTo(length / 2, 0);
-        arrowHead.lineTo(length / 2 - 6, -4 - shaftWidth / 2.0);
-        arrowHead.lineTo(length / 2 - 6, 4 + shaftWidth / 2.0);
-        arrowHead.closePath();
-        g.setColor(head);
-        g.fill(arrowHead);
->>>>>>> d6be351f
         g.setStroke(oldStroke);
         g.setTransform(oldTransform);
     }
@@ -991,7 +953,6 @@
         return e;
     }
 
-<<<<<<< HEAD
     private int defaultEnemySize(EnemyType type) {
         return switch (type) {
             case ZOMBIE -> (int) (TILE * 0.68);
@@ -1006,9 +967,6 @@
 
     private void applyEnemyDefaults(RoomEnemy enemy) {
         enemy.size = defaultEnemySize(enemy.type);
-=======
-    private void applyEnemyDefaults(RoomEnemy enemy) {
->>>>>>> d6be351f
         switch (enemy.type) {
             case ZOMBIE -> {
                 enemy.maxHealth = 3;
@@ -1473,7 +1431,6 @@
     private void startBowDraw(RoomEnemy enemy, double angle) {
         if (enemy == null) {
             return;
-<<<<<<< HEAD
         }
         enemy.weapon = WeaponType.BOW;
         enemy.weaponAngle = angle;
@@ -1486,20 +1443,6 @@
         if (enemy == null) {
             return;
         }
-=======
-        }
-        enemy.weapon = WeaponType.BOW;
-        enemy.weaponAngle = angle;
-        enemy.bowDrawTicks = Math.max(enemy.bowDrawTicks, 12);
-        enemy.attackAnimDuration = Math.max(enemy.attackAnimDuration, 12);
-        enemy.attackAnimTicks = Math.max(enemy.attackAnimTicks, 6);
-    }
-
-    private void triggerStaffCast(RoomEnemy enemy, double angle) {
-        if (enemy == null) {
-            return;
-        }
->>>>>>> d6be351f
         enemy.weapon = WeaponType.STAFF;
         enemy.weaponAngle = angle;
         enemy.attackAnimDuration = 20;
@@ -2391,7 +2334,6 @@
             }
             if (frames != null && frames.length > 0) {
                 int idx = (animTick / 10) % frames.length;
-<<<<<<< HEAD
                 BufferedImage frame = frames[idx];
                 if (frame != null) {
                     int drawW = frame.getWidth();
@@ -2402,20 +2344,13 @@
                 }
             }
             {
-=======
-                gg.drawImage(frames[idx], e.x - e.size/2, e.y - e.size/2, e.size, e.size, null);
-            } else {
->>>>>>> d6be351f
                 Color[] paletteFallback = enemyFallbackPalette(e.type);
                 gg.setColor(paletteFallback[0]);
                 gg.fillOval(e.x - e.size/2, e.y - e.size/2, e.size, e.size);
                 gg.setColor(paletteFallback[1]);
                 gg.setStroke(new BasicStroke(2f));
                 gg.drawOval(e.x - e.size/2, e.y - e.size/2, e.size, e.size);
-<<<<<<< HEAD
                 drawEnemyWeapon(gg, e);
-=======
->>>>>>> d6be351f
             }
             drawEnemyWeapon(gg, e);
         }
@@ -2565,10 +2500,7 @@
             return;
         }
         switch (enemy.weapon) {
-<<<<<<< HEAD
             case CLAWS -> drawClaws(gg, enemy);
-=======
->>>>>>> d6be351f
             case SWORD -> drawSword(gg, enemy);
             case HAMMER -> drawHammer(gg, enemy);
             case BOW -> drawBow(gg, enemy);
@@ -2578,7 +2510,6 @@
         }
     }
 
-<<<<<<< HEAD
     private void drawClaws(Graphics2D gg, RoomEnemy enemy) {
         double angle = computeSwingAngle(enemy, Math.toRadians(80));
         int offset = Math.max(6, enemy.size / 2 - 6);
@@ -2588,8 +2519,6 @@
         }
     }
 
-=======
->>>>>>> d6be351f
     private double computeSwingAngle(RoomEnemy enemy, double sweepRadians) {
         double base = enemy.weaponAngle;
         if (!Double.isFinite(base)) {
@@ -2606,7 +2535,6 @@
     private void drawSword(Graphics2D gg, RoomEnemy enemy) {
         double angle = computeSwingAngle(enemy, Math.toRadians(110));
         int offset = Math.max(10, enemy.size / 2);
-<<<<<<< HEAD
         int target = Math.max(enemy.size + TILE / 2, (int) (enemy.size * 1.45));
         if (!drawWeaponSprite(gg, enemy, WeaponType.SWORD, angle, offset, target, null)) {
             drawSwordPrimitive(gg, enemy, angle, offset);
@@ -2654,8 +2582,6 @@
     }
 
     private void drawSwordPrimitive(Graphics2D gg, RoomEnemy enemy, double angle, int offset) {
-=======
->>>>>>> d6be351f
         int bladeLength = (int) (TILE * 1.1);
         int bladeWidth = Math.max(4, TILE / 7);
         int guardWidth = Math.max(bladeWidth * 3, 14);
@@ -2674,13 +2600,7 @@
         gg.setTransform(original);
     }
 
-<<<<<<< HEAD
     private void drawHammerPrimitive(Graphics2D gg, RoomEnemy enemy, double angle, int offset) {
-=======
-    private void drawHammer(Graphics2D gg, RoomEnemy enemy) {
-        double angle = computeSwingAngle(enemy, Math.toRadians(140));
-        int offset = Math.max(8, enemy.size / 2);
->>>>>>> d6be351f
         int handleLength = (int) (TILE * 1.0);
         int handleWidth = Math.max(4, TILE / 8);
         int headWidth = Math.max(TILE / 2, 18);
@@ -2700,11 +2620,7 @@
         gg.setTransform(original);
     }
 
-<<<<<<< HEAD
     private void drawBowPrimitive(Graphics2D gg, RoomEnemy enemy) {
-=======
-    private void drawBow(Graphics2D gg, RoomEnemy enemy) {
->>>>>>> d6be351f
         double angle = enemy.weaponAngle;
         int offset = Math.max(6, enemy.size / 2 - 4);
         int bowHeight = Math.max(TILE, enemy.size + TILE / 3);
@@ -2734,7 +2650,6 @@
         gg.setTransform(original);
     }
 
-<<<<<<< HEAD
     private void drawBowOverlay(Graphics2D gg, BufferedImage sprite, RoomEnemy enemy) {
         if (gg == null || sprite == null || enemy == null) {
             return;
@@ -2762,11 +2677,6 @@
     }
 
     private void drawStaffPrimitive(Graphics2D gg, RoomEnemy enemy, double angle, int offset) {
-=======
-    private void drawStaff(Graphics2D gg, RoomEnemy enemy) {
-        double angle = enemy.weaponAngle;
-        int offset = Math.max(6, enemy.size / 2 - 4);
->>>>>>> d6be351f
         int staffLength = (int) (TILE * 1.05);
         int staffWidth = Math.max(5, TILE / 10);
         int orbRadius = Math.max(6, TILE / 4);
@@ -2793,7 +2703,6 @@
         gg.setTransform(original);
     }
 
-<<<<<<< HEAD
     private void drawStaffOrb(Graphics2D gg, BufferedImage sprite, RoomEnemy enemy) {
         if (gg == null || sprite == null || enemy == null) {
             return;
@@ -2894,8 +2803,6 @@
 
     private record WeaponCacheKey(WeaponType type, int targetWidth) { }
 
-=======
->>>>>>> d6be351f
     private void drawArrowShape(Graphics2D gg, int startX, int startY, int length, Color shaft, Color head) {
         int arrowLength = Math.max(18, length);
         int endX = startX + arrowLength;
