package World;

import Battle.scene.BossBattlePanel;
import Battle.scene.BossBattlePanel.Outcome;
import World.cutscene.CutsceneDialog;
import World.cutscene.CutsceneLibrary;
import World.cutscene.ShopDialog;
<<<<<<< HEAD
import World.gfx.DungeonTextures;
import World.ui.UndertaleText;
=======
>>>>>>> d2e536fb
import gfx.HiDpiScaler;
import launcher.ControlAction;
import launcher.ControlsProfile;
import launcher.GameLauncher;
import launcher.GameSettings;
import launcher.LanguageBundle;
import security.GameSecurity;
import util.ResourceLoader;

import javax.imageio.ImageIO;
import javax.swing.JFrame;
import javax.swing.JOptionPane;
import javax.swing.JPanel;
import javax.swing.SwingUtilities;
import javax.swing.Timer;

import java.awt.AlphaComposite;
import java.awt.BasicStroke;
import java.awt.Color;
import java.awt.Dimension;
import java.awt.Font;
<<<<<<< HEAD
import java.awt.FontMetrics;
=======
>>>>>>> d2e536fb
import java.awt.Graphics;
import java.awt.Graphics2D;
import java.awt.Point;
import java.awt.RadialGradientPaint;
import java.awt.Rectangle;
import java.awt.RenderingHints;
import java.awt.Stroke;
import java.awt.geom.AffineTransform;
import java.awt.geom.Path2D;
import java.awt.geom.Point2D;

import java.awt.event.ActionEvent;
import java.awt.event.ActionListener;
import java.awt.event.KeyEvent;
import java.awt.event.KeyListener;
import java.awt.event.MouseEvent;
import java.awt.event.MouseMotionAdapter;

import java.awt.image.BufferedImage;
import java.io.IOException;
import java.io.InputStream;
import java.io.Serial;
import java.io.Serializable;
import java.security.SecureRandom;
import java.util.ArrayList;
import java.util.Collections;
import java.util.EnumMap;
import java.util.EnumSet;
import java.util.HashMap;
import java.util.HashSet;
import java.util.Iterator;
import java.util.List;
import java.util.Locale;
import java.util.Map;
import java.util.Random;
import java.util.Set;
import java.util.function.Consumer;

/**
 * Top-down dungeon crawler panel with persistent rooms and procedural generation.
 * Player movement, combat, and interactions obey the control bindings supplied by {@link ControlsProfile}.
 */
public class DungeonRooms extends JPanel implements ActionListener, KeyListener {

    // ----- Tunables -----
    static final int TILE = 36;           // pixels per tile
    static final int COLS = 21;           // room width (odd looks nice)
    static final int ROWS = 13;           // room height (odd looks nice)
    static final int FPS  = 60;
    static final int PLAYER_SIZE = (int)(TILE * 0.6);
    static final int PLAYER_SPEED = 3;    // px per tick (tempered for slower pacing)
    static final Color BG = new Color(6, 24, 32);
    static final int PLAYER_PROJECTILE_RADIUS = 6;
    static final int ENEMY_PROJECTILE_RADIUS = 5;

    private static final int MINIMAP_MARGIN = 16;
    private static final int MINIMAP_CELL_MIN = 10;
    private static final int MINIMAP_CELL_MAX = 26;
    private static final int MINIMAP_MAX_WIDTH = 220;
    private static final int MINIMAP_MAX_HEIGHT = 220;
    private static final int MINIMAP_HEADER = 26;
    private static final int MINIMAP_FOOTER = 36;
    private static final int MINIMAP_HORIZONTAL_PADDING = 12;

    enum T { VOID, FLOOR, WALL, DOOR }
    enum Dir { N, S, W, E }

    enum EnemyType { ZOMBIE, IMP, KNIGHT, OGRE, PUMPKIN, SKELETON, WIZARD }

    enum WeaponType { CLAWS, SWORD, HAMMER, BOW, STAFF }

    enum ProjectileKind { ORB, ARROW }

    static class RoomEnemy implements Serializable {
        @Serial
        private static final long serialVersionUID = 1L;
        int x, y;
        int size = (int)(TILE * 0.6);
        int cd = 0;
        boolean alive = true;
        EnemyType type = EnemyType.ZOMBIE;
        int maxHealth = 3;
        int health = 3;
        int braceTicks = 0;
        int windup = 0;
        int patternIndex = 0;
        double damageBuffer = 0.0;
        EnemySpawn spawn;
        WeaponType weapon = WeaponType.CLAWS;
        int attackAnimTicks = 0;
        int attackAnimDuration = 0;
        int bowDrawTicks = 0;
        double facingAngle = 0.0;
        double weaponAngle = 0.0;
        int coinReward = 0;
    }

    static class Bullet implements Serializable {
        @Serial
        private static final long serialVersionUID = 1L;
        double x, y;
        double vx, vy;
        int r = ENEMY_PROJECTILE_RADIUS;
        boolean alive = true;
        double damage = 1.0;
        int life = 0;
        int maxLife = 420;
        boolean friendly = false;
        boolean useTexture = true;
        java.awt.Color tint;
        boolean explosive = false;
        int explosionRadius = 0;
        int explosionLife = 0;
        ProjectileKind kind = ProjectileKind.ORB;
    }

    static class Explosion implements Serializable {
        @Serial
        private static final long serialVersionUID = 1L;
        double x, y;
        int age = 0;
        int life = 18;
        int maxR = 22;
        Color inner = new Color(255, 200, 80);
        Color outer = new Color(255, 240, 160);
    }

    static class KeyPickup implements Serializable {
        @Serial
        private static final long serialVersionUID = 1L;
        int x, y;
        int r = 12;
    }

    static class CoinPickup implements Serializable {
        @Serial
        private static final long serialVersionUID = 1L;
        int x, y;
        int r = 10;
        int value = 1;
        int animTick = 0;
    }

    static class EnemySpawn implements Serializable {
        @Serial
        private static final long serialVersionUID = 1L;
        int x, y;
        boolean defeated = false;
        EnemyType type = EnemyType.ZOMBIE;
    }

    static class BossEncounter implements Serializable {
        @Serial
        private static final long serialVersionUID = 1L;
        BossBattlePanel.BossKind kind;
        boolean defeated = false;
        boolean rewardClaimed = false;
    }

    static class Room implements Serializable {
        @Serial
        private static final long serialVersionUID = 1L;
        T[][] g = new T[COLS][ROWS];
        Set<Dir> doors = EnumSet.noneOf(Dir.class);
        List<RoomEnemy> enemies = new ArrayList<>();
        List<KeyPickup> keyPickups = new ArrayList<>();
        List<CoinPickup> coinPickups = new ArrayList<>();
        List<EnemySpawn> enemySpawns = new ArrayList<>();
        EnumSet<Dir> lockedDoors = EnumSet.noneOf(Dir.class);
        boolean cleared = false;
        boolean spawnsPrepared = false;
        int floorThemeSeed = 0;
        int wallThemeSeed = 0;
        int paletteIndex = -1;
        int accentSeed = 0;
        Dir shopDoor = null;
        boolean shopVisited = false;
        transient boolean backgroundDirty = true;
        transient int cachedTextureEpoch = -1;
        transient BufferedImage cachedBackground;
        Room() {
            for (int x = 0; x < COLS; x++)
                for (int y = 0; y < ROWS; y++)
                    g[x][y] = T.VOID;
        }
    }

    static class RoomPalette {
        final Color floorTint;
        final float floorAlpha;
        final Color floorAccent;
        final Color wallTint;
        final float wallAlpha;
        final Color wallHighlight;
        final Color wallShadow;

        RoomPalette(Color floorTint,
                    float floorAlpha,
                    Color floorAccent,
                    Color wallTint,
                    float wallAlpha,
                    Color wallHighlight,
                    Color wallShadow) {
            this.floorTint = floorTint;
            this.floorAlpha = floorAlpha;
            this.floorAccent = floorAccent;
            this.wallTint = wallTint;
            this.wallAlpha = wallAlpha;
            this.wallHighlight = wallHighlight;
            this.wallShadow = wallShadow;
        }
    }

    private static final RoomPalette[] ROOM_PALETTES = {
            new RoomPalette(
                    new Color(36, 90, 120), 0.26f,
                    new Color(90, 140, 170, 140),
                    new Color(20, 36, 54), 0.34f,
                    new Color(220, 240, 255, 130),
                    new Color(12, 20, 28, 150)
            ),
            new RoomPalette(
                    new Color(88, 48, 120), 0.24f,
                    new Color(150, 100, 180, 130),
                    new Color(40, 22, 58), 0.36f,
                    new Color(240, 220, 255, 120),
                    new Color(18, 8, 26, 170)
            ),
            new RoomPalette(
                    new Color(70, 96, 42), 0.22f,
                    new Color(130, 168, 94, 130),
                    new Color(32, 44, 24), 0.32f,
                    new Color(210, 232, 190, 120),
                    new Color(18, 24, 16, 150)
            ),
            new RoomPalette(
                    new Color(120, 76, 32), 0.24f,
                    new Color(176, 120, 60, 140),
                    new Color(54, 32, 16), 0.34f,
                    new Color(240, 214, 170, 120),
                    new Color(28, 16, 10, 160)
            ),
            new RoomPalette(
                    new Color(48, 72, 110), 0.28f,
                    new Color(120, 150, 190, 130),
                    new Color(26, 34, 54), 0.30f,
                    new Color(225, 230, 250, 130),
                    new Color(14, 18, 28, 160)
            )
    };

    private static final int MESSAGE_SECONDS = 3;
    private static final int MAX_PLAYER_HP = 5;
    private static final int HEAL_FLASH_TICKS = FPS * 2;
    private static final String PLAYER_IDLE_PREFIX = "resources/sprites/Knight/Idle/knight_m_idle_anim_f";
    private static final String ENEMY_IDLE_PREFIX = "resources/sprites/Imp/imp_idle_anim_f";
    private static final String BOSS_IDLE_PREFIX = "resources/sprites/Bigzombie/big_zombie_idle_anim_f";

    private final GameSettings settings;
    private final ControlsProfile controls;
    private final LanguageBundle texts;
    private final Consumer<DungeonRoomsSnapshot> saveHandler;
    private final Runnable exitHandler;
    private final BossBattleHost bossBattleHost;

    private final Timer timer;
    private final int messageDurationTicks;

    private Random rng = new Random();
    private SecureRandom secureRandom = GameSecurity.secureRandom();

    // Persistent world: integer-grid of rooms using world coordinates
    private Map<Point, Room> world = new HashMap<>();
    private Map<Point, BossEncounter> bossEncounters = new HashMap<>();
    private Set<Point> visited = new HashSet<>();
    private List<BossBattlePanel.BossKind> bossPool = new ArrayList<>();
    private Point worldPos = new Point(0, 0);   // current room coordinate
    private int roomsVisited = 1;

    private Room room;                 // current room
    private Rectangle player;          // player rectangle in pixels
    private boolean up, down, left, right;

    private DungeonTextures textures;
    private BufferedImage[] playerIdleFrames;
    private Map<EnemyType, BufferedImage[]> enemyIdleAnimations = new EnumMap<>(EnemyType.class);
    private transient Map<WeaponType, BufferedImage> weaponTextures = new EnumMap<>(WeaponType.class);
    private transient Map<WeaponCacheKey, BufferedImage> scaledWeaponCache = new HashMap<>();
    private transient Map<Integer, BufferedImage> scaledArrowCache = new HashMap<>();
    private transient BufferedImage arrowTexture;
    private BufferedImage[] defaultEnemyFrames;
    private BufferedImage[] bossIdleFrames;
    private BufferedImage playerShotTexture;
    private BufferedImage enemyShotTexture;
    private int animTick = 0;
    private int mouseX = COLS * TILE / 2, mouseY = ROWS * TILE / 2;
    private final List<Bullet> bullets = new ArrayList<>();       // enemy bullets
    private final List<Bullet> playerBullets = new ArrayList<>(); // player bullets
    private final List<Explosion> explosions = new ArrayList<>();
    private int playerHP = MAX_PLAYER_HP;
    private int iFrames = 0;
    private int healTicks = 0;
    private double playerDamageBuffer = 0.0;
    private int keysHeld = 0;
    private int coins = 0;
    private String statusMessage = "";
    private int statusTicks = 0;
    private volatile boolean inBoss = false;
    private boolean paused;
    private Dimension renderSize;
    private double scaleX = 1.0;
    private double scaleY = 1.0;
    private Point shopRoom;
    private Dir shopDoorFacing;
    private boolean shopInitialized = false;
<<<<<<< HEAD
    private boolean suppressNextMovementPress = false;
    private long suppressMovementDeadlineNanos = 0L;
=======
>>>>>>> d2e536fb
    private boolean goldenKnightIntroShown = false;
    private boolean queenRescued = false;
    private boolean finaleShown = false;
    private int textureEpoch = 0;

    public DungeonRooms(GameSettings settings,
                        ControlsProfile controls,
                        LanguageBundle texts,
                        Consumer<DungeonRoomsSnapshot> saveHandler,
                        Runnable exitHandler,
                        DungeonRoomsSnapshot snapshot,
                        BossBattleHost bossBattleHost) {
        GameSecurity.verifyIntegrity();
        this.settings = settings == null ? new GameSettings() : new GameSettings(settings);
        this.controls = controls == null ? new ControlsProfile() : new ControlsProfile(controls);
        this.texts = texts == null ? new LanguageBundle(this.settings.language()) : texts;
        this.saveHandler = saveHandler == null ? snapshotIgnored -> { } : saveHandler;
        this.exitHandler = exitHandler == null ? () -> { } : exitHandler;
        this.bossBattleHost = bossBattleHost;
        this.timer = new Timer(1000 / Math.max(30, this.settings.refreshRate()), this);
        this.messageDurationTicks = Math.max(1, this.settings.refreshRate() * MESSAGE_SECONDS);
        this.renderSize = this.settings.resolution();

        setPreferredSize(new Dimension(renderSize));
        setBackground(BG);
        setFocusable(true);
        addKeyListener(this);
        updateScale();

        addMouseMotionListener(new MouseMotionAdapter() {
            @Override public void mouseMoved(MouseEvent e) {
                Point p = toGameCoords(e.getX(), e.getY());
                mouseX = p.x;
                mouseY = p.y;
            }

            @Override public void mouseDragged(MouseEvent e) {
                Point p = toGameCoords(e.getX(), e.getY());
                mouseX = p.x;
                mouseY = p.y;
            }
        });

        if (snapshot != null) {
            restoreFromSnapshot(snapshot);
        } else {
            initializeNewRun();
        }

        timer.start();
    }

    private void initializeNewRun() {
        rng = new Random();
        secureRandom = GameSecurity.secureRandom();
        world = new HashMap<>();
        bossEncounters = new HashMap<>();
        visited = new HashSet<>();
        bossPool = new ArrayList<>();
        worldPos = new Point(0, 0);
        roomsVisited = 1;
        bullets.clear();
        playerBullets.clear();
        explosions.clear();
        up = down = left = right = false;
        playerHP = MAX_PLAYER_HP;
        iFrames = 0;
        playerDamageBuffer = 0.0;
        keysHeld = 0;
        coins = 0;
        statusMessage = "";
        statusTicks = 0;
        inBoss = false;
        paused = false;
        shopRoom = null;
        shopDoorFacing = null;
        shopInitialized = false;
        goldenKnightIntroShown = false;
        queenRescued = false;
        finaleShown = false;
        refreshArtAssets();
        initializeBossPool();
        room = makeOrGetRoom(worldPos, null);
        spawnEnemiesIfNeeded(worldPos, room);
        placePlayerAtCenter();
        visited.add(new Point(worldPos));
        ensureShopDoor(room, worldPos);
        showMessage(texts.text("intro"));
    }

    private void restoreFromSnapshot(DungeonRoomsSnapshot snapshot) {
        refreshArtAssets();

        world = snapshot.world();
        bossEncounters = snapshot.bossEncounters();
        visited = snapshot.visited();
        bossPool = snapshot.bossPool();
        worldPos = snapshot.worldPos();
        roomsVisited = snapshot.roomsVisited();
        room = snapshot.currentRoom();
        player = snapshot.playerRect();
        if (player == null) {
            placePlayerAtCenter();
        }
        ensureRoomTheme(room);
        normalizeEnemyState(room);
        up = snapshot.moveUp();
        down = snapshot.moveDown();
        left = snapshot.moveLeft();
        right = snapshot.moveRight();
        bullets.clear();
        bullets.addAll(snapshot.enemyBullets());
        playerBullets.clear();
        playerBullets.addAll(snapshot.playerBullets());
        ensureProjectileDefaults(bullets, ENEMY_PROJECTILE_RADIUS);
        ensureProjectileDefaults(playerBullets, PLAYER_PROJECTILE_RADIUS);
        explosions.clear();
        explosions.addAll(snapshot.explosions());
        playerHP = snapshot.playerHP();
        iFrames = snapshot.iFrames();
        playerDamageBuffer = snapshot.playerDamageBuffer();
        keysHeld = snapshot.keysHeld();
        coins = Math.max(0, snapshot.coins());
        statusMessage = snapshot.statusMessage() == null ? "" : snapshot.statusMessage();
        statusTicks = snapshot.statusTicks();
        inBoss = snapshot.inBoss();
        animTick = snapshot.animTick();
        mouseX = snapshot.mouseX();
        mouseY = snapshot.mouseY();
        shopRoom = snapshot.shopRoom();
        shopDoorFacing = snapshot.shopDoorFacing();
        shopInitialized = snapshot.shopInitialized();
        goldenKnightIntroShown = snapshot.goldenKnightIntroShown();
        queenRescued = snapshot.queenRescued();
        finaleShown = snapshot.finaleShown();
        rng = snapshot.rng();
        secureRandom = snapshot.secureRandom();
        paused = false;
        if (shopInitialized && shopRoom != null) {
            Room shop = world.get(shopRoom);
            if (shop != null) {
                shop.shopDoor = shopDoorFacing;
                carveDoorOnGrid(shop, shopDoorFacing);
            }
        }
        if (!shopInitialized) {
            ensureShopDoor(room, worldPos);
        }
    }

    private void refreshArtAssets() {
        textureEpoch++;
        markAllRoomsDirty();
        textures = DungeonTextures.load(TILE);
        playerIdleFrames = loadSpriteSequence(PLAYER_IDLE_PREFIX, 0, 3);
        if (playerIdleFrames == null) {
            playerIdleFrames = fallbackIdleFrames(new Color(255, 214, 102), new Color(40, 30, 10));
        }
        playerIdleFrames = ensureScaledFrames(playerIdleFrames, PLAYER_SIZE, PLAYER_SIZE);
        defaultEnemyFrames = loadSpriteSequence(ENEMY_IDLE_PREFIX, 0, 3);
        if (defaultEnemyFrames == null) {
            defaultEnemyFrames = fallbackIdleFrames(new Color(198, 72, 72), new Color(38, 20, 20));
        }
        defaultEnemyFrames = ensureScaledFrames(defaultEnemyFrames, defaultEnemySize(EnemyType.ZOMBIE));
        enemyIdleAnimations.clear();
        for (EnemyType type : EnemyType.values()) {
            enemyIdleAnimations.put(type,
                    ensureScaledFrames(loadEnemyAnimation(type), defaultEnemySize(type)));
        }
        bossIdleFrames = loadSpriteSequence(BOSS_IDLE_PREFIX, 0, 3);
        if (bossIdleFrames == null) {
            bossIdleFrames = fallbackIdleFrames(new Color(120, 210, 150), new Color(32, 60, 40));
        }
        bossIdleFrames = ensureScaledFrames(bossIdleFrames, (int) (TILE * 1.4));
        weaponTextures = new EnumMap<>(WeaponType.class);
        loadWeaponTextures();
        playerShotTexture = createProjectileTexture(
                new Color(212, 247, 255, 255),
                new Color(112, 206, 255, 220),
                new Color(24, 110, 196, 170));
        enemyShotTexture = createProjectileTexture(
                new Color(255, 205, 150, 255),
                new Color(232, 118, 62, 225),
                new Color(132, 36, 20, 180));
    }

    private void ensureProjectileDefaults(List<Bullet> projectiles, int desiredRadius) {
        if (projectiles == null) {
            return;
        }
        for (Bullet b : projectiles) {
            if (b == null) {
                continue;
            }
            b.r = desiredRadius;
            if (b.maxLife <= 0) {
                b.maxLife = 420;
            }
            if (b.damage <= 0) {
                b.damage = 1.0;
            }
            if (b.tint == null && !b.friendly) {
                b.useTexture = true;
            }
            if (b.kind == null) {
                b.kind = ProjectileKind.ORB;
            }
        }
    }

    private void updateScale() {
        scaleX = renderSize.getWidth() / (double) (COLS * TILE);
        scaleY = renderSize.getHeight() / (double) (ROWS * TILE);
        if (Double.isNaN(scaleX) || scaleX <= 0) {
            scaleX = 1.0;
        }
        if (Double.isNaN(scaleY) || scaleY <= 0) {
            scaleY = 1.0;
        }
    }

    private Point toGameCoords(int x, int y) {
        int gx = (int) Math.round(x / scaleX);
        int gy = (int) Math.round(y / scaleY);
        return new Point(Math.max(0, Math.min(COLS * TILE, gx)), Math.max(0, Math.min(ROWS * TILE, gy)));
    }

    private BufferedImage[] loadSpriteSequence(String prefix, int from, int toInclusive) {
        List<BufferedImage> frames = new ArrayList<>();
        for (int i = from; i <= toInclusive; i++) {
            String resource = prefix + i + ".png";
            try (InputStream in = ResourceLoader.open(resource)) {
                if (in == null) {
                    continue;
                }
                BufferedImage img = ImageIO.read(in);
                if (img != null) {
                    frames.add(img);
                }
            } catch (IOException ex) {
                System.err.println("Failed to load sprite frame: " + resource + " -> " + ex.getMessage());
            }
        }
        return frames.isEmpty() ? null : frames.toArray(new BufferedImage[0]);
    }

    private BufferedImage[] ensureScaledFrames(BufferedImage[] frames, int size) {
        return ensureScaledFrames(frames, size, size);
    }

    private BufferedImage[] ensureScaledFrames(BufferedImage[] frames, int width, int height) {
        if (frames == null) {
            return null;
        }
        if (frames.length == 0) {
            return new BufferedImage[0];
        }
        int targetWidth = Math.max(1, width);
        int targetHeight = Math.max(1, height);
        BufferedImage[] scaled = new BufferedImage[frames.length];
        for (int i = 0; i < frames.length; i++) {
            BufferedImage frame = frames[i];
            if (frame == null) {
                scaled[i] = null;
                continue;
            }
            scaled[i] = HiDpiScaler.scale(frame, targetWidth, targetHeight);
        }
        return scaled;
    }

    private BufferedImage[] fallbackIdleFrames(Color base, Color outline) {
        BufferedImage[] frames = new BufferedImage[4];
        for (int i = 0; i < frames.length; i++) {
            BufferedImage img = new BufferedImage(32, 32, BufferedImage.TYPE_INT_ARGB);
            Graphics2D g = img.createGraphics();
            try {
                g.setRenderingHint(RenderingHints.KEY_ANTIALIASING, RenderingHints.VALUE_ANTIALIAS_ON);
                g.setColor(base);
                int wobble = i % 2;
                g.fillOval(4, 6 + wobble, 24, 24 - wobble);
                g.setColor(outline);
                g.setStroke(new BasicStroke(2f));
                g.drawOval(4, 6 + wobble, 24, 24 - wobble);
                g.setColor(new Color(255, 255, 255, 120));
                g.fillOval(10, 10 + wobble, 8, 8);
            } finally {
                g.dispose();
            }
            frames[i] = img;
        }
        return frames;
    }

    private void loadWeaponTextures() {
        if (weaponTextures == null) {
            weaponTextures = new EnumMap<>(WeaponType.class);
        }
        if (scaledWeaponCache == null) {
            scaledWeaponCache = new HashMap<>();
        } else {
            scaledWeaponCache.clear();
        }
        if (scaledArrowCache == null) {
            scaledArrowCache = new HashMap<>();
        } else {
            scaledArrowCache.clear();
        }
        weaponTextures.clear();
<<<<<<< HEAD
        putWeaponTexture(WeaponType.SWORD, "resources/Miscellanious/weapon_regular_sword.png", true, false);
        putWeaponTexture(WeaponType.HAMMER, "resources/Miscellanious/weapon_hammer.png", true, false);
        putWeaponTexture(WeaponType.BOW, "resources/Miscellanious/weapon_bow.png", true, false);
        putWeaponTexture(WeaponType.STAFF, "resources/Miscellanious/weapon_green_magic_staff.png", true, false);
=======
        putWeaponTexture(WeaponType.SWORD, "resources/Miscellanious/weapon_regular_sword.png", true, true);
        putWeaponTexture(WeaponType.HAMMER, "resources/Miscellanious/weapon_hammer.png", true, true);
        putWeaponTexture(WeaponType.BOW, "resources/Miscellanious/weapon_bow.png", true, false);
        putWeaponTexture(WeaponType.STAFF, "resources/Miscellanious/weapon_green_magic_staff.png", true, true);
>>>>>>> d2e536fb
        putWeaponTexture(WeaponType.CLAWS, "resources/Miscellanious/weapon_knife.png", true, false);
        arrowTexture = orientWeapon(loadSpriteImage("resources/Miscellanious/weapon_arrow.png"), true, false);
    }

    private void putWeaponTexture(WeaponType type, String resource, boolean rotateHorizontal, boolean flipVertical) {
        if (type == null || resource == null) {
            return;
        }
        BufferedImage img = loadSpriteImage(resource);
        if (img == null) {
            return;
        }
        BufferedImage prepared = orientWeapon(img, rotateHorizontal, flipVertical);
        weaponTextures.put(type, prepared);
    }

    private BufferedImage loadSpriteImage(String resource) {
        if (resource == null || resource.isBlank()) {
            return null;
        }
        try (InputStream in = ResourceLoader.open(resource)) {
            if (in == null) {
                return null;
            }
            return ImageIO.read(in);
        } catch (IOException ex) {
            System.err.println("Failed to load sprite image: " + resource + " -> " + ex.getMessage());
            return null;
        }
    }

    private BufferedImage orientWeapon(BufferedImage img, boolean rotate, boolean flipVertical) {
        if (img == null) {
            return null;
        }
        BufferedImage result = img;
<<<<<<< HEAD
        boolean shouldRotate = rotate && img.getHeight() > img.getWidth();
        if (shouldRotate) {
=======
        if (rotate) {
>>>>>>> d2e536fb
            int w = result.getWidth();
            int h = result.getHeight();
            if (w > 0 && h > 0) {
                BufferedImage rotated = new BufferedImage(h, w, BufferedImage.TYPE_INT_ARGB);
                Graphics2D g = rotated.createGraphics();
                try {
                    g.setRenderingHint(RenderingHints.KEY_INTERPOLATION, RenderingHints.VALUE_INTERPOLATION_BICUBIC);
                    g.translate(h / 2.0, w / 2.0);
                    g.rotate(-Math.PI / 2.0);
                    g.translate(-w / 2.0, -h / 2.0);
                    g.drawImage(result, 0, 0, null);
                } finally {
                    g.dispose();
                }
                result = rotated;
            }
        }
        if (flipVertical && result != null) {
            int w = result.getWidth();
            int h = result.getHeight();
            BufferedImage flipped = new BufferedImage(w, h, BufferedImage.TYPE_INT_ARGB);
            Graphics2D g = flipped.createGraphics();
            try {
                g.setRenderingHint(RenderingHints.KEY_INTERPOLATION, RenderingHints.VALUE_INTERPOLATION_BICUBIC);
                g.drawImage(result, 0, h, w, -h, null);
            } finally {
                g.dispose();
            }
            result = flipped;
        }
        return result;
    }

    private BufferedImage[] loadEnemyAnimation(EnemyType type) {
        String prefix = switch (type) {
            case ZOMBIE -> "resources/sprites/Bigzombie/big_zombie_idle_anim_f";
            case IMP -> ENEMY_IDLE_PREFIX;
            case KNIGHT -> "resources/sprites/Knight/Idle/knight_m_idle_anim_f";
            case OGRE -> "resources/sprites/Ogre/ogre_idle_anim_f";
            case PUMPKIN -> "resources/sprites/Pumpkin/pumpkin_dude_idle_anim_f";
            case SKELETON -> "resources/sprites/Skeleton/skelet_idle_anim_f";
            case WIZARD -> "resources/sprites/Wizard/wizzard_m_idle_anim_f";
        };
        BufferedImage[] frames = loadSpriteSequence(prefix, 0, 3);
        if (frames == null || frames.length == 0) {
            Color[] palette = enemyFallbackPalette(type);
            frames = fallbackIdleFrames(palette[0], palette[1]);
        }
        return frames;
    }

    private Color[] enemyFallbackPalette(EnemyType type) {
        return switch (type) {
            case ZOMBIE -> new Color[]{new Color(126, 186, 132), new Color(24, 60, 32)};
            case IMP -> new Color[]{new Color(198, 72, 72), new Color(38, 20, 20)};
            case KNIGHT -> new Color[]{new Color(180, 180, 200), new Color(68, 70, 88)};
            case OGRE -> new Color[]{new Color(150, 104, 44), new Color(66, 34, 10)};
            case PUMPKIN -> new Color[]{new Color(224, 132, 40), new Color(90, 42, 8)};
            case SKELETON -> new Color[]{new Color(230, 230, 230), new Color(76, 86, 106)};
            case WIZARD -> new Color[]{new Color(120, 90, 200), new Color(40, 28, 70)};
        };
    }

    private BufferedImage createProjectileTexture(Color core, Color mid, Color edge) {
        int size = 48;
        BufferedImage img = new BufferedImage(size, size, BufferedImage.TYPE_INT_ARGB);
        Graphics2D g = img.createGraphics();
        try {
            g.setRenderingHint(RenderingHints.KEY_ANTIALIASING, RenderingHints.VALUE_ANTIALIAS_ON);
            g.setRenderingHint(RenderingHints.KEY_RENDERING, RenderingHints.VALUE_RENDER_QUALITY);
            Point2D center = new Point2D.Float(size / 2f, size / 2f);
            RadialGradientPaint paint = new RadialGradientPaint(center, size / 2f,
                    new float[]{0f, 0.55f, 1f},
                    new Color[]{core, mid, new Color(edge.getRed(), edge.getGreen(), edge.getBlue(), Math.min(255, edge.getAlpha() + 30))});
            g.setPaint(paint);
            g.fillOval(0, 0, size, size);
            g.setComposite(AlphaComposite.SrcOver.derive(0.8f));
            g.setColor(new Color(255, 255, 255, 190));
            int highlightW = size / 4;
            int highlightH = size / 5;
            g.fillOval(size / 2 - highlightW, size / 2 - highlightH - 4, highlightW, highlightH);
            g.setComposite(AlphaComposite.SrcOver);
            g.setStroke(new BasicStroke(2f));
            g.setColor(new Color(mid.getRed(), mid.getGreen(), mid.getBlue(), 200));
            g.drawOval(2, 2, size - 4, size - 4);
        } finally {
            g.dispose();
        }
        return img;
    }

    private void drawProjectile(Graphics2D g, Bullet bullet, BufferedImage texture, Color fallbackColour) {
        if (bullet == null || !bullet.alive) {
            return;
        }
        if (bullet.kind == ProjectileKind.ARROW) {
            drawArrowProjectile(g, bullet);
            return;
        }
        int diameter = Math.max(4, bullet.r * 2);
        int drawX = (int) Math.round(bullet.x - diameter / 2.0);
        int drawY = (int) Math.round(bullet.y - diameter / 2.0);
        boolean renderTexture = texture != null && bullet.useTexture;
        if (renderTexture) {
            g.drawImage(texture, drawX, drawY, diameter, diameter, null);
        }
        if (!renderTexture) {
            Color original = g.getColor();
            Color colour = bullet.tint != null ? bullet.tint : (fallbackColour == null ? Color.WHITE : fallbackColour);
            g.setColor(colour);
            g.fillOval(drawX, drawY, diameter, diameter);
            g.setColor(original);
        }
    }

    private void drawArrowProjectile(Graphics2D g, Bullet bullet) {
        AffineTransform oldTransform = g.getTransform();
        Stroke oldStroke = g.getStroke();
        Color oldColor = g.getColor();
        g.translate(bullet.x, bullet.y);
        double angle = Math.atan2(bullet.vy, bullet.vx);
        g.rotate(angle);
        BufferedImage sprite = scaledArrowSprite(Math.max(18, bullet.r * 4));
        if (sprite != null) {
            g.drawImage(sprite, -sprite.getWidth() / 2, -sprite.getHeight() / 2, null);
            if (bullet.tint != null) {
                java.awt.Composite oldComposite = g.getComposite();
                g.setComposite(AlphaComposite.SrcAtop.derive(0.45f));
                g.setColor(bullet.tint);
                g.fillRect(-sprite.getWidth() / 2, -sprite.getHeight() / 2, sprite.getWidth(), sprite.getHeight());
                g.setComposite(oldComposite);
            }
        } else {
            int length = Math.max(18, bullet.r * 4);
            int shaftWidth = Math.max(2, bullet.r / 2);
            Color shaft = bullet.tint != null ? new Color(Math.max(0, bullet.tint.getRed() - 30),
                    Math.max(0, bullet.tint.getGreen() - 30),
                    Math.max(0, bullet.tint.getBlue() - 30),
                    bullet.tint.getAlpha()) : new Color(200, 200, 200);
            Color head = bullet.tint != null ? bullet.tint : new Color(255, 255, 255);
            g.setStroke(new BasicStroke(shaftWidth, BasicStroke.CAP_ROUND, BasicStroke.JOIN_ROUND));
            g.setColor(shaft);
            g.drawLine(-length / 2, 0, length / 2 - 4, 0);
            Path2D.Double arrowHead = new Path2D.Double();
            arrowHead.moveTo(length / 2, 0);
            arrowHead.lineTo(length / 2 - 6, -4 - shaftWidth / 2.0);
            arrowHead.lineTo(length / 2 - 6, 4 + shaftWidth / 2.0);
            arrowHead.closePath();
            g.setColor(head);
            g.fill(arrowHead);
        }
        g.setColor(oldColor);
        g.setStroke(oldStroke);
        g.setTransform(oldTransform);
    }

    // ======= Room creation / persistence =======

    /** Get existing room at pos or create a new one with 1–3 doors. Guarantees an entrance if required. */
    private Room makeOrGetRoom(Point pos, Dir mustHaveEntrance) {
        Room r = world.get(pos);
        if (r == null) {
            r = generateNewRoom(mustHaveEntrance);
            configureLocksForNewRoom(pos, r, mustHaveEntrance);
            world.put(new Point(pos), r); // store a copy of key to avoid mutation issues
            ensureRoomTheme(r);
            normalizeEnemyState(r);
            return r;
        }
        // Ensure the entrance exists if we’re entering from a new side later
        if (mustHaveEntrance != null && !r.doors.contains(mustHaveEntrance)) {
            r.doors.add(mustHaveEntrance);
            carveDoorOnGrid(r, mustHaveEntrance);
        }
        if (mustHaveEntrance != null) {
            r.lockedDoors.remove(mustHaveEntrance);
        }
        ensureRoomTheme(r);
        normalizeEnemyState(r);
        return r;
    }

    private void configureLocksForNewRoom(Point pos, Room r, Dir mustHaveEntrance) {
        EnumSet<Dir> locks = EnumSet.noneOf(Dir.class);
        if (pos.x == 0 && pos.y == 0) {
            r.lockedDoors = locks;
            return;
        }
        for (Dir d : r.doors) {
            if (d == mustHaveEntrance) continue;
            if (secureRandom.nextDouble() < 0.45) {
                locks.add(d);
            }
        }
        r.lockedDoors = locks;
    }

    private void spawnEnemiesIfNeeded(Point pos, Room r) {
        if (r == null || r.cleared) return;
        if (isBossRoom(pos)) return;
        if (!r.spawnsPrepared) {
            initializeEnemySpawns(r);
        }
        if (!r.enemies.isEmpty()) return;

        for (EnemySpawn spawn : r.enemySpawns) {
            if (spawn.defeated) continue;
            RoomEnemy e = instantiateEnemyFromSpawn(spawn);
            r.enemies.add(e);
        }
    }

    private static final EnumSet<EnemyType> MELEE_ENEMIES = EnumSet.of(
            EnemyType.ZOMBIE,
            EnemyType.KNIGHT,
            EnemyType.OGRE
    );
    private static final EnumSet<EnemyType> RANGED_ENEMIES = EnumSet.of(
            EnemyType.IMP,
            EnemyType.PUMPKIN,
            EnemyType.SKELETON,
            EnemyType.WIZARD
    );

    private void initializeEnemySpawns(Room r) {
        if (r == null || r.spawnsPrepared) return;
        int base = 2 + Math.min(roomsVisited / 5, 2); // 2..4 based on progress
        int variance = Math.min(roomsVisited / 6, 2);
        int count = base + rng.nextInt(variance + 1);
        count = Math.max(2, Math.min(5, count));
        int attempts = 0;
        while (r.enemySpawns.size() < count && attempts++ < count * 40) {
            int tx = 2 + rng.nextInt(COLS - 4);
            int ty = 2 + rng.nextInt(ROWS - 4);
            if (r.g[tx][ty] != T.FLOOR) continue;
            int px = tx * TILE + TILE / 2;
            int py = ty * TILE + TILE / 2;
            if (!isRectFree(r, px, py, (int) (TILE * 0.3))) continue;
            if (player != null) {
                int pcx = player.x + player.width / 2;
                int pcy = player.y + player.height / 2;
                if (Math.abs(px - pcx) + Math.abs(py - pcy) < TILE * 4) continue;
            }
            EnemySpawn spawn = new EnemySpawn();
            spawn.x = px;
            spawn.y = py;
            spawn.type = chooseEnemyTypeForRoom(r);
            r.enemySpawns.add(spawn);
        }
        r.spawnsPrepared = true;
    }

    private void ensureRoomTheme(Room room) {
        if (room == null) {
            return;
        }
        if (room.floorThemeSeed == 0) {
            room.floorThemeSeed = secureRandom.nextInt(10_000);
        }
        if (room.wallThemeSeed == 0) {
            room.wallThemeSeed = secureRandom.nextInt(10_000);
        }
        boolean paletteUnassigned = room.paletteIndex < 0 || room.paletteIndex >= ROOM_PALETTES.length;
        if (!paletteUnassigned && room.accentSeed == 0) {
            paletteUnassigned = true;
        }
        if (room.accentSeed == 0) {
            room.accentSeed = secureRandom.nextInt(10_000);
        }
        if (paletteUnassigned) {
            room.paletteIndex = Math.floorMod(room.floorThemeSeed + room.wallThemeSeed, ROOM_PALETTES.length);
        }
    }

    private void normalizeEnemyState(Room room) {
        if (room == null) {
            return;
        }
        if (room.enemySpawns != null) {
            for (EnemySpawn spawn : room.enemySpawns) {
                if (spawn != null && spawn.type == null) {
                    spawn.type = EnemyType.ZOMBIE;
                }
            }
        }
        if (room.enemies != null) {
            for (RoomEnemy enemy : room.enemies) {
                if (enemy == null) {
                    continue;
                }
                if (enemy.type == null) {
                    enemy.type = EnemyType.ZOMBIE;
                }
                if (enemy.maxHealth <= 0) {
                    enemy.type = enemy.type == null ? EnemyType.ZOMBIE : enemy.type;
                    applyEnemyDefaults(enemy);
                } else {
                    enemy.health = Math.max(1, enemy.health <= 0 ? enemy.maxHealth : Math.min(enemy.maxHealth, enemy.health));
                    enemy.damageBuffer = Math.max(0.0, enemy.damageBuffer);
                }
                if (enemy.weapon == null) {
                    enemy.weapon = weaponFor(enemy.type);
                }
                if (!Double.isFinite(enemy.weaponAngle)) {
                    enemy.weaponAngle = 0.0;
                }
                if (!Double.isFinite(enemy.facingAngle)) {
                    enemy.facingAngle = 0.0;
                }
                enemy.attackAnimDuration = Math.max(0, enemy.attackAnimDuration);
                enemy.attackAnimTicks = Math.max(0, Math.min(enemy.attackAnimTicks, enemy.attackAnimDuration));
                enemy.bowDrawTicks = Math.max(0, enemy.bowDrawTicks);
            }
        }
    }

    private void markAllRoomsDirty() {
        if (world != null) {
            for (Room r : world.values()) {
                markRoomDirty(r);
            }
        }
        markRoomDirty(room);
    }

    private void markRoomDirty(Room r) {
        if (r == null) {
            return;
        }
        r.backgroundDirty = true;
        r.cachedBackground = null;
        r.cachedTextureEpoch = -1;
    }

    private void ensureShopDoor(Room candidate, Point location) {
        if (shopInitialized) {
            return;
        }
        Room target = candidate == null ? room : candidate;
        Point anchor = location == null ? worldPos : location;
        if (target == null || anchor == null) {
            return;
        }
        Dir door = selectShopDoor(target, anchor);
        target.shopDoor = door;
        shopRoom = new Point(anchor);
        shopDoorFacing = door;
        if (target.doors != null && !target.doors.contains(door)) {
            target.doors.add(door);
        }
        carveDoorOnGrid(target, door);
        if (target.lockedDoors != null) {
            target.lockedDoors.remove(door);
        }
        markRoomDirty(target);
        shopInitialized = true;
    }

    private Dir selectShopDoor(Room target, Point location) {
        EnumSet<Dir> pool = EnumSet.allOf(Dir.class);
        if (target.doors != null) {
            pool.removeAll(target.doors);
        }
        for (Dir d : pool) {
            if (!hasRoomAt(step(location, d))) {
                return d;
            }
        }
        for (Dir d : Dir.values()) {
            if (!hasRoomAt(step(location, d))) {
                return d;
            }
        }
        return Dir.N;
    }

    private boolean hasRoomAt(Point p) {
        return p != null && world != null && world.containsKey(p);
    }

    private void openShop() {
        Room current = room;
        if (current != null) {
            current.shopVisited = true;
        }
        pauseForOverlay(() -> {
            ShopDialog.Result result = ShopDialog.showShop(SwingUtilities.getWindowAncestor(DungeonRooms.this), coins, playerHP, MAX_PLAYER_HP);
            coins = Math.max(0, result.remainingCoins());
            healPlayerTo(result.resultingHp());
            String remark = result.closingRemark();
            if (remark != null && !remark.isBlank()) {
                showMessage(remark);
            } else {
                showMessage("The shopkeeper bids you safe travels.");
            }
        });
    }

    private void pauseForOverlay(Runnable runnable) {
        boolean previousPaused = paused;
        paused = true;
        timer.stop();
        try {
            runnable.run();
        } finally {
            paused = previousPaused;
            if (!timer.isRunning()) {
                timer.start();
            }
<<<<<<< HEAD
            clearMovementInput(true);
=======
>>>>>>> d2e536fb
            requestFocusInWindow();
        }
    }

<<<<<<< HEAD
    private void clearMovementInput() {
        clearMovementInput(false);
    }

    private void clearMovementInput(boolean suppressNext) {
        up = down = left = right = false;
        if (suppressNext) {
            suppressNextMovementPress = true;
            suppressMovementDeadlineNanos = System.nanoTime() + 300_000_000L; // ~0.3s grace
=======
    private void healPlayerTo(int targetHp) {
        int clamped = Math.max(0, Math.min(MAX_PLAYER_HP, targetHp));
        if (clamped > playerHP) {
            playerHP = clamped;
            healTicks = HEAL_FLASH_TICKS;
        } else {
            playerHP = clamped;
        }
    }

    private void playGoldenKnightIntro() {
        if (goldenKnightIntroShown) {
            return;
        }
        goldenKnightIntroShown = true;
        pauseForOverlay(() -> CutsceneDialog.play(SwingUtilities.getWindowAncestor(DungeonRooms.this),
                CutsceneLibrary.goldenKnightMonologue()));
    }

    private void handleGameWon() {
        if (finaleShown) {
            return;
>>>>>>> d2e536fb
        }
        finaleShown = true;
        pauseForOverlay(() -> {
            CutsceneDialog.play(SwingUtilities.getWindowAncestor(DungeonRooms.this),
                    CutsceneLibrary.queenRescued());
            JOptionPane.showMessageDialog(DungeonRooms.this,
                    "You saved the queen! Peace returns to the realm.",
                    "Victory",
                    JOptionPane.INFORMATION_MESSAGE);
            exitHandler.run();
        });
    }

<<<<<<< HEAD
    private void healPlayerTo(int targetHp) {
        int clamped = Math.max(0, Math.min(MAX_PLAYER_HP, targetHp));
        if (clamped > playerHP) {
            playerHP = clamped;
            healTicks = HEAL_FLASH_TICKS;
        } else {
            playerHP = clamped;
        }
    }

    private void playGoldenKnightIntro() {
        if (goldenKnightIntroShown) {
            return;
        }
        goldenKnightIntroShown = true;
        pauseForOverlay(() -> CutsceneDialog.play(SwingUtilities.getWindowAncestor(DungeonRooms.this),
                CutsceneLibrary.goldenKnightMonologue()));
    }

    private void handleGameWon() {
        if (finaleShown) {
            return;
        }
        finaleShown = true;
        pauseForOverlay(() -> {
            CutsceneDialog.play(SwingUtilities.getWindowAncestor(DungeonRooms.this),
                    CutsceneLibrary.queenRescued());
            JOptionPane.showMessageDialog(DungeonRooms.this,
                    "You saved the queen! Peace returns to the realm.",
                    "Victory",
                    JOptionPane.INFORMATION_MESSAGE);
            exitHandler.run();
        });
    }

=======
>>>>>>> d2e536fb
    private RoomEnemy instantiateEnemyFromSpawn(EnemySpawn spawn) {
        RoomEnemy e = new RoomEnemy();
        e.x = spawn.x;
        e.y = spawn.y;
        e.cd = rng.nextInt(45);
        e.spawn = spawn;
        e.type = spawn.type == null ? EnemyType.ZOMBIE : spawn.type;
        e.weaponAngle = 0.0;
        e.facingAngle = 0.0;
        e.attackAnimTicks = 0;
        e.attackAnimDuration = 0;
        e.bowDrawTicks = 0;
        applyEnemyDefaults(e);
        return e;
    }

    private int defaultEnemySize(EnemyType type) {
        return switch (type) {
            case ZOMBIE -> (int) (TILE * 0.68);
            case IMP -> (int) (TILE * 0.6);
            case KNIGHT -> (int) (TILE * 0.7);
            case OGRE -> (int) (TILE * 0.82);
            case PUMPKIN -> (int) (TILE * 0.6);
            case SKELETON -> (int) (TILE * 0.62);
            case WIZARD -> (int) (TILE * 0.7);
        };
    }

    private void applyEnemyDefaults(RoomEnemy enemy) {
        enemy.size = defaultEnemySize(enemy.type);
        switch (enemy.type) {
            case ZOMBIE -> {
                enemy.maxHealth = 3;
                enemy.coinReward = 4 + rng.nextInt(3);
            }
            case IMP -> {
                enemy.maxHealth = 2;
                enemy.coinReward = 3 + rng.nextInt(2);
            }
            case KNIGHT -> {
                enemy.maxHealth = 6;
                enemy.braceTicks = 0;
                enemy.coinReward = 6 + rng.nextInt(4);
            }
            case OGRE -> {
                enemy.maxHealth = 7;
                enemy.coinReward = 8 + rng.nextInt(5);
            }
            case PUMPKIN -> {
                enemy.maxHealth = 3;
                enemy.coinReward = 5 + rng.nextInt(3);
            }
            case SKELETON -> {
                enemy.maxHealth = 2;
                enemy.coinReward = 4 + rng.nextInt(3);
            }
            case WIZARD -> {
                enemy.maxHealth = 4;
                enemy.coinReward = 7 + rng.nextInt(4);
            }
        }
        enemy.health = enemy.maxHealth;
        enemy.damageBuffer = 0.0;
        enemy.patternIndex = rng.nextInt(3);
        enemy.weapon = weaponFor(enemy.type);
        enemy.attackAnimTicks = 0;
        enemy.attackAnimDuration = 0;
        enemy.bowDrawTicks = 0;
        enemy.weaponAngle = 0.0;
        enemy.facingAngle = 0.0;
    }

    private EnemyType chooseEnemyTypeForRoom(Room room) {
        if (room == null) {
            return EnemyType.ZOMBIE;
<<<<<<< HEAD
        }

        EnumMap<EnemyType, Integer> counts = new EnumMap<>(EnemyType.class);
        for (EnemySpawn spawn : room.enemySpawns) {
            EnemyType type = spawn == null || spawn.type == null ? EnemyType.ZOMBIE : spawn.type;
            counts.merge(type, 1, Integer::sum);
        }

        List<EnemyType> pool = buildEnemyPool(counts);
        if (pool.isEmpty()) {
            return EnemyType.ZOMBIE;
        }

        boolean hasMelee = counts.keySet().stream().anyMatch(MELEE_ENEMIES::contains);
        boolean hasRanged = counts.keySet().stream().anyMatch(RANGED_ENEMIES::contains);
        if (!hasMelee || !hasRanged) {
            List<EnemyType> forced = new ArrayList<>();
            for (EnemyType type : pool) {
                if (!hasMelee && MELEE_ENEMIES.contains(type)) {
                    forced.add(type);
                } else if (!hasRanged && RANGED_ENEMIES.contains(type)) {
                    forced.add(type);
                }
            }
            if (!forced.isEmpty()) {
                pool = forced;
            }
        }

        EnemyType last = room.enemySpawns.isEmpty() ? null : room.enemySpawns.get(room.enemySpawns.size() - 1).type;
        if (last != null) {
            List<EnemyType> nonRepeat = new ArrayList<>();
            for (EnemyType type : pool) {
                if (type != last) {
                    nonRepeat.add(type);
                }
            }
            if (!nonRepeat.isEmpty()) {
                pool = nonRepeat;
            }
        }

        return pool.get(rng.nextInt(pool.size()));
    }

    private List<EnemyType> buildEnemyPool(Map<EnemyType, Integer> counts) {
        List<EnemyType> pool = new ArrayList<>();
        for (EnemyType type : unlockedEnemyTypes()) {
            int limit = perRoomLimit(type);
            int current = counts.getOrDefault(type, 0);
            if (current >= limit) {
                continue;
            }
            int weight = enemySpawnWeight(type);
            for (int i = 0; i < weight; i++) {
                pool.add(type);
            }
        }
        return pool;
    }

    private List<EnemyType> unlockedEnemyTypes() {
        List<EnemyType> types = new ArrayList<>();
        types.add(EnemyType.ZOMBIE);
        if (roomsVisited >= 1) {
            types.add(EnemyType.IMP);
        }
        if (roomsVisited >= 2) {
            types.add(EnemyType.SKELETON);
        }
        if (roomsVisited >= 3) {
            types.add(EnemyType.PUMPKIN);
        }
        if (roomsVisited >= 4) {
            types.add(EnemyType.KNIGHT);
        }
=======
        }

        EnumMap<EnemyType, Integer> counts = new EnumMap<>(EnemyType.class);
        for (EnemySpawn spawn : room.enemySpawns) {
            EnemyType type = spawn == null || spawn.type == null ? EnemyType.ZOMBIE : spawn.type;
            counts.merge(type, 1, Integer::sum);
        }

        List<EnemyType> pool = buildEnemyPool(counts);
        if (pool.isEmpty()) {
            return EnemyType.ZOMBIE;
        }

        boolean hasMelee = counts.keySet().stream().anyMatch(MELEE_ENEMIES::contains);
        boolean hasRanged = counts.keySet().stream().anyMatch(RANGED_ENEMIES::contains);
        if (!hasMelee || !hasRanged) {
            List<EnemyType> forced = new ArrayList<>();
            for (EnemyType type : pool) {
                if (!hasMelee && MELEE_ENEMIES.contains(type)) {
                    forced.add(type);
                } else if (!hasRanged && RANGED_ENEMIES.contains(type)) {
                    forced.add(type);
                }
            }
            if (!forced.isEmpty()) {
                pool = forced;
            }
        }

        EnemyType last = room.enemySpawns.isEmpty() ? null : room.enemySpawns.get(room.enemySpawns.size() - 1).type;
        if (last != null) {
            List<EnemyType> nonRepeat = new ArrayList<>();
            for (EnemyType type : pool) {
                if (type != last) {
                    nonRepeat.add(type);
                }
            }
            if (!nonRepeat.isEmpty()) {
                pool = nonRepeat;
            }
        }

        return pool.get(rng.nextInt(pool.size()));
    }

    private List<EnemyType> buildEnemyPool(Map<EnemyType, Integer> counts) {
        List<EnemyType> pool = new ArrayList<>();
        for (EnemyType type : unlockedEnemyTypes()) {
            int limit = perRoomLimit(type);
            int current = counts.getOrDefault(type, 0);
            if (current >= limit) {
                continue;
            }
            int weight = enemySpawnWeight(type);
            for (int i = 0; i < weight; i++) {
                pool.add(type);
            }
        }
        return pool;
    }

    private List<EnemyType> unlockedEnemyTypes() {
        List<EnemyType> types = new ArrayList<>();
        types.add(EnemyType.ZOMBIE);
        if (roomsVisited >= 1) {
            types.add(EnemyType.IMP);
        }
        if (roomsVisited >= 2) {
            types.add(EnemyType.SKELETON);
        }
        if (roomsVisited >= 3) {
            types.add(EnemyType.PUMPKIN);
        }
        if (roomsVisited >= 4) {
            types.add(EnemyType.KNIGHT);
        }
>>>>>>> d2e536fb
        if (roomsVisited >= 5) {
            types.add(EnemyType.WIZARD);
        }
        if (roomsVisited >= 6) {
            types.add(EnemyType.OGRE);
        }
        return types;
    }

    private int perRoomLimit(EnemyType type) {
        return switch (type) {
            case ZOMBIE -> 2 + roomsVisited / 10;
            case IMP, SKELETON, PUMPKIN -> 2;
            case WIZARD -> roomsVisited >= 8 ? 2 : 1;
            case KNIGHT -> roomsVisited >= 7 ? 2 : 1;
            case OGRE -> 1 + roomsVisited / 12;
        };
    }

    private int enemySpawnWeight(EnemyType type) {
        return switch (type) {
            case ZOMBIE -> 3;
            case IMP -> 2;
            case SKELETON -> roomsVisited >= 3 ? 2 : 1;
            case PUMPKIN -> roomsVisited >= 4 ? 2 : 1;
            case KNIGHT -> roomsVisited >= 6 ? 2 : 1;
            case WIZARD -> roomsVisited >= 7 ? 2 : 1;
            case OGRE -> roomsVisited >= 8 ? 2 : 1;
        };
    }

    private WeaponType weaponFor(EnemyType type) {
        return switch (type) {
            case ZOMBIE, KNIGHT -> WeaponType.SWORD;
            case OGRE -> WeaponType.HAMMER;
            case PUMPKIN, SKELETON -> WeaponType.BOW;
            case WIZARD -> WeaponType.STAFF;
            case IMP -> WeaponType.CLAWS;
        };
    }

    private boolean isBossRoom(Point pos) {
        BossEncounter encounter = bossEncounters.get(pos);
        return encounter != null && !encounter.defeated;
    }

    private boolean isRectFree(Room r, int cx, int cy, int half) {
        int minTX = Math.max(0, (cx - half) / TILE);
        int maxTX = Math.min(COLS - 1, (cx + half - 1) / TILE);
        int minTY = Math.max(0, (cy - half) / TILE);
        int maxTY = Math.min(ROWS - 1, (cy + half - 1) / TILE);
        for (int tx = minTX; tx <= maxTX; tx++) {
            for (int ty = minTY; ty <= maxTY; ty++) {
                if (r.g[tx][ty] == T.WALL) return false;
            }
        }
        return true;
    }

    private void updateCombat() {
        if (room == null) return;
        updateRoomClearState(room);

        int pcx = player.x + player.width/2;
        int pcy = player.y + player.height/2;

        for (RoomEnemy e : room.enemies) {
            if (!e.alive) {
                continue;
            }
            updateEnemyBehavior(e, pcx, pcy);
        }

        updateEnemyProjectiles(pcx, pcy);
        updatePlayerProjectiles();
        room.enemies.removeIf(e -> !e.alive);
        updateRoomClearState(room);

        for (Explosion ex : explosions) {
            ex.age++;
        }
        explosions.removeIf(ex -> ex.age >= ex.life);
    }

    private void updateEnemyBehavior(RoomEnemy enemy, int pcx, int pcy) {
        if (enemy == null || !enemy.alive) {
            return;
        }
        if (enemy.cd > 0) {
            enemy.cd--;
        }
        if (enemy.braceTicks > 0) {
            enemy.braceTicks--;
        }

        boolean preppingHeavy = enemy.type == EnemyType.OGRE && enemy.windup > 0;
        if (!preppingHeavy) {
            if (enemy.attackAnimTicks > 0) {
                enemy.attackAnimTicks--;
            } else {
                enemy.attackAnimTicks = 0;
            }
        }
        if (enemy.bowDrawTicks > 0) {
            enemy.bowDrawTicks--;
        }

        double angleToPlayer = Math.atan2(pcy - enemy.y, pcx - enemy.x);
        if (!Double.isFinite(angleToPlayer)) {
            angleToPlayer = 0.0;
        }
        enemy.facingAngle = angleToPlayer;
        if (enemy.attackAnimTicks <= 0 && !preppingHeavy) {
            enemy.weaponAngle = angleToPlayer;
        }

        double distance = Math.hypot(pcx - enemy.x, pcy - enemy.y);
        switch (enemy.type) {
            case ZOMBIE -> {
                moveEnemyToward(enemy, pcx, pcy, 0.75);
                attemptMeleeStrike(enemy, enemy.size * 0.65, 1.0, 55);
            }
            case IMP -> {
                double minRange = TILE * 3.0;
                double maxRange = TILE * 6.5;
                if (distance < minRange) {
                    moveEnemyAway(enemy, pcx, pcy, 0.9);
                } else if (distance > maxRange) {
                    moveEnemyToward(enemy, pcx, pcy, 0.72);
                } else {
                    strafeEnemy(enemy, pcx, pcy, 0.6, (enemy.patternIndex & 1) == 0);
                }
                if (enemy.cd <= 0 && hasLineOfSight(enemy.x, enemy.y, pcx, pcy)) {
                    spawnEnemyProjectile(enemy, pcx, pcy, 4.4, 1.0, 5, false,
                            new Color(210, 186, 120), false, 0, 0);
                    enemy.cd = 60 + rng.nextInt(20);
                }
            }
            case KNIGHT -> {
                boolean los = hasLineOfSight(enemy.x, enemy.y, pcx, pcy);
                if (los) {
                    enemy.braceTicks = Math.min(90, enemy.braceTicks + 6);
                }
                moveEnemyToward(enemy, pcx, pcy, 0.52);
                attemptMeleeStrike(enemy, enemy.size * 0.7, 1.2, 70);
            }
            case OGRE -> {
                if (enemy.windup > 0) {
                    enemy.weaponAngle = angleToPlayer;
                    enemy.attackAnimDuration = Math.max(enemy.attackAnimDuration, enemy.windup);
                    enemy.attackAnimTicks = Math.max(enemy.attackAnimTicks, enemy.windup);
                    enemy.windup--;
                    if (enemy.windup == 0) {
                        if (player != null && intersectsCircleRect(enemy.x, enemy.y, TILE * 1.2, player)) {
                            applyPlayerDamage(2.0);
                        }
                        explosions.add(makeExplosion(enemy.x, enemy.y, 24, 36,
                                new Color(255, 156, 110), new Color(255, 216, 170)));
                    }
                    return;
                }
                moveEnemyToward(enemy, pcx, pcy, 0.6);
                if (distance < TILE * 1.3 && enemy.cd <= 0) {
                    enemy.windup = 18;
                    enemy.cd = 80;
                    enemy.weaponAngle = angleToPlayer;
                    enemy.attackAnimDuration = enemy.windup;
                    enemy.attackAnimTicks = enemy.windup;
                }
            }
            case PUMPKIN -> {
                double minRange = TILE * 4.0;
                double maxRange = TILE * 7.0;
                if (distance < minRange) {
                    moveEnemyAway(enemy, pcx, pcy, 0.82);
                } else if (distance > maxRange) {
                    moveEnemyToward(enemy, pcx, pcy, 0.7);
                } else {
                    strafeEnemy(enemy, pcx, pcy, 0.58, (enemy.patternIndex & 1) == 1);
                }
                if (enemy.cd <= 0 && hasLineOfSight(enemy.x, enemy.y, pcx, pcy)) {
                    startBowDraw(enemy, angleToPlayer);
                    spawnEnemyProjectile(enemy, pcx, pcy, 2.8, 1.1, 7, false,
                            new Color(255, 138, 56), true, 40, 32);
                    enemy.cd = 95 + rng.nextInt(30);
                }
            }
            case SKELETON -> {
                double minRange = TILE * 3.2;
                double maxRange = TILE * 6.0;
                if (distance < minRange) {
                    moveEnemyAway(enemy, pcx, pcy, 1.05);
                } else if (distance > maxRange) {
                    moveEnemyToward(enemy, pcx, pcy, 0.82);
                } else {
                    strafeEnemy(enemy, pcx, pcy, 0.72, (enemy.patternIndex & 1) == 0);
                }
                if (enemy.cd <= 0 && hasLineOfSight(enemy.x, enemy.y, pcx, pcy)) {
                    startBowDraw(enemy, angleToPlayer);
                    spawnEnemyProjectile(enemy, pcx, pcy, 5.2, 1.2, 6, false,
                            new Color(220, 220, 220), false, 0, 0);
                    enemy.cd = 55 + rng.nextInt(30);
                }
            }
            case WIZARD -> {
                double minRange = TILE * 4.5;
                double maxRange = TILE * 7.8;
                if (distance < minRange) {
                    moveEnemyAway(enemy, pcx, pcy, 0.8);
                } else if (distance > maxRange) {
                    moveEnemyToward(enemy, pcx, pcy, 0.68);
                } else {
                    strafeEnemy(enemy, pcx, pcy, 0.64, (enemy.patternIndex & 1) == 0);
                }
                if (enemy.cd <= 0 && hasLineOfSight(enemy.x, enemy.y, pcx, pcy)) {
                    enemy.weaponAngle = angleToPlayer;
                    castWizardPattern(enemy, pcx, pcy);
                    enemy.cd = 80 + rng.nextInt(40);
                }
            }
        }
    }

    private void updateEnemyProjectiles(int pcx, int pcy) {
        for (Bullet b : bullets) {
            if (!b.alive) {
                continue;
            }
            b.x += b.vx;
            b.y += b.vy;
            b.life++;
            if (b.life > b.maxLife) {
                b.alive = false;
            }
            if (!b.alive) {
                continue;
            }
            if (b.x < 0 || b.y < 0 || b.x >= COLS * TILE || b.y >= ROWS * TILE) {
                b.alive = false;
                resolveBulletImpact(b);
                continue;
            }
            int tx = (int) (b.x) / TILE;
            int ty = (int) (b.y) / TILE;
            if (tx >= 0 && tx < COLS && ty >= 0 && ty < ROWS) {
                if (room.g[tx][ty] == T.WALL) {
                    b.alive = false;
                    resolveBulletImpact(b);
                    continue;
                }
            }
            if (player != null && intersectsCircleRect(b.x, b.y, Math.max(2, b.r), player)) {
                applyPlayerDamage(b.damage);
                b.alive = false;
                resolveBulletImpact(b);
            }
        }
        bullets.removeIf(bb -> !bb.alive);
    }

    private void updatePlayerProjectiles() {
        for (Bullet b : playerBullets) {
            if (!b.alive) {
                continue;
            }
            b.x += b.vx;
            b.y += b.vy;
            b.life++;
            if (b.life > b.maxLife) {
                b.alive = false;
            }
            if (!b.alive) {
                continue;
            }
            if (b.x < 0 || b.y < 0 || b.x >= COLS * TILE || b.y >= ROWS * TILE) {
                b.alive = false;
                resolvePlayerProjectileImpact(b);
                continue;
            }
            int tx = (int) (b.x) / TILE;
            int ty = (int) (b.y) / TILE;
            if (tx >= 0 && tx < COLS && ty >= 0 && ty < ROWS) {
                if (room.g[tx][ty] == T.WALL) {
                    b.alive = false;
                    resolvePlayerProjectileImpact(b);
                    continue;
                }
            }
            for (RoomEnemy enemy : room.enemies) {
                if (!enemy.alive || !b.alive) {
                    continue;
                }
                int ex0 = enemy.x - enemy.size / 2;
                int ey0 = enemy.y - enemy.size / 2;
                int ex1 = ex0 + enemy.size;
                int ey1 = ey0 + enemy.size;
                if (b.x >= ex0 && b.x <= ex1 && b.y >= ey0 && b.y <= ey1) {
                    b.alive = false;
                    resolvePlayerProjectileImpact(b);
                    applyDamageToEnemy(enemy, b.damage);
                }
            }
        }
        playerBullets.removeIf(bb -> !bb.alive);
    }

    private void resolveBulletImpact(Bullet b) {
        if (b.explosive) {
            int radius = b.explosionRadius > 0 ? b.explosionRadius : 30;
            int life = b.explosionLife > 0 ? b.explosionLife : 24;
            Color inner = b.tint != null ? b.tint : new Color(255, 180, 110);
            Color outer = inner.brighter();
            explosions.add(makeExplosion(b.x, b.y, life, radius, inner, outer));
        } else {
            explosions.add(makeExplosion(b.x, b.y));
        }
    }

    private void resolvePlayerProjectileImpact(Bullet b) {
        explosions.add(makeExplosion(b.x, b.y, 16, 18,
                new Color(200, 240, 255), new Color(150, 210, 255)));
    }

    private void attemptMeleeStrike(RoomEnemy enemy, double range, double damage, int cooldown) {
        if (enemy.cd > 0) {
            return;
        }
        if (player != null && intersectsCircleRect(enemy.x, enemy.y, range, player)) {
            applyPlayerDamage(damage);
            enemy.cd = cooldown;
            triggerMeleeSwing(enemy);
<<<<<<< HEAD
=======
        }
    }

    private void triggerMeleeSwing(RoomEnemy enemy) {
        if (enemy == null) {
            return;
        }
        if (enemy.weapon != WeaponType.SWORD && enemy.weapon != WeaponType.HAMMER) {
            return;
        }
        int duration = enemy.weapon == WeaponType.HAMMER ? 26 : 16;
        enemy.attackAnimDuration = duration;
        enemy.attackAnimTicks = duration;
        enemy.weaponAngle = enemy.facingAngle;
    }

    private void startBowDraw(RoomEnemy enemy, double angle) {
        if (enemy == null) {
            return;
>>>>>>> d2e536fb
        }
        enemy.weapon = WeaponType.BOW;
        enemy.weaponAngle = angle;
        enemy.bowDrawTicks = Math.max(enemy.bowDrawTicks, 12);
        enemy.attackAnimDuration = Math.max(enemy.attackAnimDuration, 12);
        enemy.attackAnimTicks = Math.max(enemy.attackAnimTicks, 6);
    }

    private void triggerStaffCast(RoomEnemy enemy, double angle) {
        if (enemy == null) {
            return;
        }
        enemy.weapon = WeaponType.STAFF;
        enemy.weaponAngle = angle;
        enemy.attackAnimDuration = 20;
        enemy.attackAnimTicks = 20;
    }

    private void triggerMeleeSwing(RoomEnemy enemy) {
        if (enemy == null) {
            return;
        }
        if (enemy.weapon != WeaponType.SWORD && enemy.weapon != WeaponType.HAMMER) {
            return;
        }
        int duration = enemy.weapon == WeaponType.HAMMER ? 26 : 16;
        enemy.attackAnimDuration = duration;
        enemy.attackAnimTicks = duration;
        enemy.weaponAngle = enemy.facingAngle;
    }

    private void startBowDraw(RoomEnemy enemy, double angle) {
        if (enemy == null) {
            return;
        }
        enemy.weapon = WeaponType.BOW;
        enemy.weaponAngle = angle;
        enemy.bowDrawTicks = Math.max(enemy.bowDrawTicks, 12);
        enemy.attackAnimDuration = Math.max(enemy.attackAnimDuration, 12);
        enemy.attackAnimTicks = Math.max(enemy.attackAnimTicks, 6);
    }

    private void triggerStaffCast(RoomEnemy enemy, double angle) {
        if (enemy == null) {
            return;
        }
        enemy.weapon = WeaponType.STAFF;
        enemy.weaponAngle = angle;
        enemy.attackAnimDuration = 20;
        enemy.attackAnimTicks = 20;
    }

    private void applyPlayerDamage(double damage) {
        if (player == null || damage <= 0) {
            return;
        }
        if (iFrames > 0) {
            return;
        }
        playerDamageBuffer += damage;
        int whole = (int) Math.floor(playerDamageBuffer);
        if (whole <= 0) {
            return;
        }
        playerDamageBuffer -= whole;
        playerHP = Math.max(0, playerHP - whole);
        iFrames = 40;
        if (playerHP <= 0) {
            onPlayerDeath();
        }
    }

    private void applyDamageToEnemy(RoomEnemy enemy, double damage) {
        if (enemy == null || !enemy.alive || damage <= 0) {
            return;
        }
        double modifier = 1.0;
        if (enemy.type == EnemyType.KNIGHT && enemy.braceTicks > 0 && player != null &&
                hasLineOfSight(enemy.x, enemy.y, player.x + player.width / 2, player.y + player.height / 2)) {
            modifier *= 0.35;
        }
        enemy.damageBuffer += damage * modifier;
        while (enemy.damageBuffer >= 1.0) {
            enemy.health--;
            enemy.damageBuffer -= 1.0;
        }
        if (enemy.health <= 0) {
            eliminateEnemy(room, enemy);
        }
    }

    private void moveEnemyToward(RoomEnemy enemy, int targetX, int targetY, double speed) {
        double dx = targetX - enemy.x;
        double dy = targetY - enemy.y;
        double len = Math.hypot(dx, dy);
        if (len < 1e-6) {
            return;
        }
        double normX = dx / len;
        double normY = dy / len;
        int mx = (int) Math.round(normX * speed);
        int my = (int) Math.round(normY * speed);
        if (mx == 0 && Math.abs(speed) >= 0.45) {
            mx = speed >= 0 ? (normX >= 0 ? 1 : -1) : (normX >= 0 ? -1 : 1);
        }
        if (my == 0 && Math.abs(speed) >= 0.45) {
            my = speed >= 0 ? (normY >= 0 ? 1 : -1) : (normY >= 0 ? -1 : 1);
        }
        if (mx != 0) {
            attemptEnemyMove(enemy, mx, 0);
        }
        if (my != 0) {
            attemptEnemyMove(enemy, 0, my);
        }
    }

    private void moveEnemyAway(RoomEnemy enemy, int targetX, int targetY, double speed) {
        moveEnemyToward(enemy, targetX, targetY, -speed);
    }

    private void strafeEnemy(RoomEnemy enemy, int targetX, int targetY, double speed, boolean clockwise) {
        double dx = targetX - enemy.x;
        double dy = targetY - enemy.y;
        double len = Math.hypot(dx, dy);
        if (len < 1e-6) {
            return;
        }
        double sx = clockwise ? dy / len : -dy / len;
        double sy = clockwise ? -dx / len : dx / len;
        int mx = (int) Math.round(sx * speed);
        int my = (int) Math.round(sy * speed);
        if (mx == 0 && Math.abs(speed) >= 0.45) {
            mx = sx >= 0 ? 1 : -1;
        }
        if (my == 0 && Math.abs(speed) >= 0.45) {
            my = sy >= 0 ? 1 : -1;
        }
        if (mx != 0) {
            attemptEnemyMove(enemy, mx, 0);
        }
        if (my != 0) {
            attemptEnemyMove(enemy, 0, my);
        }
    }

    private boolean hasLineOfSight(int sx, int sy, int tx, int ty) {
        if (room == null) {
            return false;
        }
        double dx = tx - sx;
        double dy = ty - sy;
        double distance = Math.hypot(dx, dy);
        int steps = Math.max(1, (int) Math.ceil(distance / (TILE / 2.0)));
        double stepX = dx / steps;
        double stepY = dy / steps;
        double cx = sx;
        double cy = sy;
        for (int i = 0; i <= steps; i++) {
            int ix = Math.max(0, Math.min(COLS - 1, (int) (cx / TILE)));
            int iy = Math.max(0, Math.min(ROWS - 1, (int) (cy / TILE)));
            if (room.g[ix][iy] == T.WALL) {
                return false;
            }
            cx += stepX;
            cy += stepY;
        }
        return true;
    }

    private void castWizardPattern(RoomEnemy enemy, int pcx, int pcy) {
        double baseAngle = Math.atan2(pcy - enemy.y, pcx - enemy.x);
        triggerStaffCast(enemy, baseAngle);
        int pattern = enemy.patternIndex % 3;
        switch (pattern) {
            case 0 -> {
                spawnEnemyProjectileAngle(enemy, baseAngle, 4.6, 1.0, 5, true, null, false, 0, 0);
                spawnEnemyProjectileAngle(enemy, baseAngle + 0.25, 4.4, 1.0, 5, true, null, false, 0, 0);
                spawnEnemyProjectileAngle(enemy, baseAngle - 0.25, 4.4, 1.0, 5, true, null, false, 0, 0);
            }
            case 1 -> spawnEnemyProjectileAngle(enemy, baseAngle, 3.1, 1.4, 7, false,
                    new Color(130, 192, 255), true, 36, 34);
            case 2 -> {
                spawnEnemyProjectileAngle(enemy, baseAngle, 5.4, 0.8, 4, false,
                        new Color(230, 140, 255), false, 0, 0);
                spawnEnemyProjectileAngle(enemy, baseAngle + 0.12, 5.0, 0.8, 4, false,
                        new Color(255, 180, 120), false, 0, 0);
            }
        }
        enemy.patternIndex = (enemy.patternIndex + 1) % 6;
    }

    private void spawnEnemyProjectile(RoomEnemy shooter, double targetX, double targetY, double speed,
                                      double damage, int radius, boolean useTexture, Color tint,
                                      boolean explosive, int explosionRadius, int explosionLife) {
        if (shooter == null) {
            return;
        }
        double angle = Math.atan2(targetY - shooter.y, targetX - shooter.x);
        spawnEnemyProjectileAngle(shooter, angle, speed, damage, radius, useTexture, tint, explosive, explosionRadius, explosionLife);
    }

    private void spawnEnemyProjectileAngle(RoomEnemy shooter, double angle, double speed, double damage,
                                           int radius, boolean useTexture, Color tint,
                                           boolean explosive, int explosionRadius, int explosionLife) {
        Bullet b = new Bullet();
        b.x = shooter.x;
        b.y = shooter.y;
        b.vx = Math.cos(angle) * speed;
        b.vy = Math.sin(angle) * speed;
        b.r = radius <= 0 ? ENEMY_PROJECTILE_RADIUS : radius;
        b.damage = Math.max(0.25, damage);
        b.maxLife = 520;
        b.useTexture = useTexture;
        b.tint = tint;
        b.explosive = explosive;
        b.explosionRadius = explosionRadius;
        b.explosionLife = explosionLife;
        if (shooter.weapon == WeaponType.BOW) {
            b.kind = ProjectileKind.ARROW;
            b.useTexture = false;
            if (b.tint == null) {
                b.tint = shooter.type == EnemyType.PUMPKIN
                        ? new Color(255, 190, 120)
                        : new Color(220, 220, 220);
            }
        } else {
            b.kind = ProjectileKind.ORB;
        }
        bullets.add(b);
    }

    private void eliminateEnemy(Room r, RoomEnemy enemy) {
        if (enemy == null || !enemy.alive) return;
        enemy.alive = false;
        if (enemy.spawn != null) {
            enemy.spawn.defeated = true;
        }
        spawnKeyPickup(r, enemy.x, enemy.y);
        if (enemy.coinReward > 0) {
            spawnCoinPickup(r, enemy.x, enemy.y, enemy.coinReward);
        }
    }

    private void spawnKeyPickup(Room r, int x, int y) {
        if (r == null) return;
        KeyPickup key = new KeyPickup();
        key.x = x;
        key.y = y;
        r.keyPickups.add(key);
        showMessage(texts.text("key_drop"));
    }

    private void spawnCoinPickup(Room r, int x, int y, int value) {
        if (r == null) {
            return;
        }
        CoinPickup coin = new CoinPickup();
        coin.x = x;
        coin.y = y;
        coin.value = Math.max(1, value);
        coin.r = Math.max(8, (int) (TILE * 0.25));
        r.coinPickups.add(coin);
    }

    private void updateRoomClearState(Room r) {
        if (r == null || !r.spawnsPrepared || r.cleared) return;
        boolean allDefeated = true;
        for (EnemySpawn spawn : r.enemySpawns) {
            if (!spawn.defeated) {
                allDefeated = false;
                break;
            }
        }
        if (allDefeated) {
            r.cleared = true;
            showMessage(texts.text("room_cleared"));
        }
    }

    private void checkKeyPickup() {
        if (room == null || room.keyPickups.isEmpty() || player == null) return;
        int pcx = player.x + player.width / 2;
        int pcy = player.y + player.height / 2;
        Iterator<KeyPickup> it = room.keyPickups.iterator();
        while (it.hasNext()) {
            KeyPickup key = it.next();
            double dx = key.x - pcx;
            double dy = key.y - pcy;
            double maxR = key.r + Math.min(player.width, player.height) / 2.0;
            if (dx * dx + dy * dy <= maxR * maxR) {
                it.remove();
                keysHeld++;
                showMessage(texts.text("key_obtained", keysHeld));
                updateRoomClearState(room);
            }
        }
    }

    private void checkCoinPickup() {
        if (room == null || room.coinPickups.isEmpty() || player == null) {
            return;
        }
        int pcx = player.x + player.width / 2;
        int pcy = player.y + player.height / 2;
        Iterator<CoinPickup> it = room.coinPickups.iterator();
        while (it.hasNext()) {
            CoinPickup coin = it.next();
            double dx = coin.x - pcx;
            double dy = coin.y - pcy;
            double maxR = coin.r + Math.min(player.width, player.height) / 2.0;
            if (dx * dx + dy * dy <= maxR * maxR) {
                it.remove();
                int gained = Math.max(1, coin.value);
                coins += gained;
                showMessage(String.format("+%d coins (total %d)", gained, coins));
            }
        }
    }

    private void animateCoinPickups() {
        if (room == null || room.coinPickups.isEmpty()) {
            return;
        }
        for (CoinPickup coin : room.coinPickups) {
            if (coin == null) {
                continue;
            }
            coin.animTick = (coin.animTick + 1) % 120;
        }
    }

    private void checkForBossEncounter() {
        if (inBoss) return;
        BossEncounter encounter = bossEncounters.get(worldPos);
        if (encounter != null && !encounter.defeated) {
            showMessage(texts.text("boss_challenge", formatBossName(encounter.kind)));
            triggerBossEncounter(encounter);
        }
    }

    private void showMessage(String message) {
        if (message == null || message.isBlank()) {
            statusMessage = "";
            statusTicks = 0;
        } else {
            statusMessage = message;
            statusTicks = messageDurationTicks;
        }
    }

    private boolean registerVisit(Point pos) {
        Point key = new Point(pos);
        if (visited.add(key)) {
            roomsVisited++;
            return true;
        }
        return false;
    }

    private BossEncounter ensureBossFor(Point pos) {
        BossEncounter encounter = bossEncounters.get(pos);
        if (encounter != null) return encounter;
        if (bossPool.isEmpty()) {
            initializeBossPool();
        }
        if (bossPool.isEmpty()) return null;
        BossEncounter created = new BossEncounter();
        created.kind = bossPool.remove(0);
        bossEncounters.put(new Point(pos), created);
        return created;
    }

    private void prepareBossRoom(Room targetRoom) {
        if (targetRoom == null) return;
        targetRoom.enemies.clear();
        targetRoom.keyPickups.clear();
        targetRoom.cleared = true;
    }

    private void grantBossReward(BossEncounter encounter) {
        if (encounter == null || encounter.rewardClaimed) return;
        encounter.rewardClaimed = true;
        keysHeld++;
        healPlayerTo(MAX_PLAYER_HP);
        int rewardCoins = 25;
        coins += rewardCoins;
        String victory = texts.text("victory_heal", keysHeld, MAX_PLAYER_HP);
        showMessage(victory + "  +" + rewardCoins + " coins");
    }

    private static String formatBossName(BossBattlePanel.BossKind kind) {
        String raw = kind.name().toLowerCase(Locale.ENGLISH).replace('_', ' ');
        StringBuilder sb = new StringBuilder(raw.length());
        boolean cap = true;
        for (char c : raw.toCharArray()) {
            if (cap && Character.isLetter(c)) {
                sb.append(Character.toUpperCase(c));
                cap = false;
            } else {
                sb.append(c);
                cap = (c == ' ');
            }
        }
        return sb.toString();
    }

    private void initializeBossPool() {
        bossPool.clear();
        for (BossBattlePanel.BossKind kind : BossBattlePanel.BossKind.values()) {
            if (BossBattlePanel.hasDedicatedAssets(kind)) {
                bossPool.add(kind);
            }
        }
        if (bossPool.isEmpty()) {
            Collections.addAll(bossPool, BossBattlePanel.BossKind.values());
        }
        Collections.shuffle(bossPool, secureRandom);
    }

    private Explosion makeExplosion(double x, double y) {
        return makeExplosion(x, y, 18, 22,
                new Color(255, 200, 80),
                new Color(255, 240, 160));
    }

    private Explosion makeExplosion(double x, double y, int life, int radius, Color inner, Color outer) {
        Explosion ex = new Explosion();
        ex.x = x;
        ex.y = y;
        ex.life = life;
        ex.maxR = radius;
        if (inner != null) {
            ex.inner = inner;
        }
        if (outer != null) {
            ex.outer = outer;
        }
        return ex;
    }

    private void onPlayerDeath() {
        SwingUtilities.invokeLater(() -> {
            // Respawn at origin room with full HP and brief invulnerability
            playerHP = MAX_PLAYER_HP;
            iFrames = 60;
            playerDamageBuffer = 0.0;
            up = down = left = right = false;
            inBoss = false;
            bullets.clear();
            playerBullets.clear();
            explosions.clear();
            world.clear();
            bossEncounters.clear();
            visited.clear();
            roomsVisited = 1;
            keysHeld = 0;
            statusMessage = "";
            statusTicks = 0;
            initializeBossPool();
            worldPos = new Point(0, 0);
            room = makeOrGetRoom(worldPos, null);
            spawnEnemiesIfNeeded(worldPos, room);
            visited.add(new Point(worldPos));
            placePlayerAtCenter();
            showMessage(texts.text("respawn"));
            repaint();
            requestFocusInWindow();
        });
    }

    private void triggerBossEncounter(BossEncounter encounter) {
        if (encounter == null) return;
        if (encounter.kind == BossBattlePanel.BossKind.GOLDEN_KNIGHT) {
            playGoldenKnightIntro();
        }
        inBoss = true;
        timer.stop();
        Consumer<Outcome> finish = outcome -> SwingUtilities.invokeLater(() -> {
            if (outcome == Outcome.HERO_WIN) {
                encounter.defeated = true;
                grantBossReward(encounter);
                if (encounter.kind == BossBattlePanel.BossKind.GOLDEN_KNIGHT) {
                    queenRescued = true;
                    handleGameWon();
                }
            } else {
                showMessage(texts.text("boss_repelled"));
                onPlayerDeath();
            }
            inBoss = false;
            iFrames = 60; // grace on return
            timer.start();
<<<<<<< HEAD
            clearMovementInput(true);
=======
            up = down = left = right = false;
>>>>>>> d2e536fb
            requestFocusInWindow();
        });

        if (bossBattleHost != null) {
            bossBattleHost.runBossBattle(encounter.kind, finish);
            return;
        }

        SwingUtilities.invokeLater(() -> {
            JFrame f = new JFrame("Boss Battle");
            f.setDefaultCloseOperation(JFrame.DISPOSE_ON_CLOSE);
            f.setContentPane(BossBattlePanel.create(encounter.kind, outcome -> {
                finish.accept(outcome);
                f.dispose();
            }));
            f.pack();
            f.setLocationRelativeTo(null);
            f.setVisible(true);
        });
    }

    private static boolean intersectsCircleRect(double cx, double cy, double r, Rectangle rect) {
        double closestX = Math.max(rect.x, Math.min(cx, rect.x + rect.width));
        double closestY = Math.max(rect.y, Math.min(cy, rect.y + rect.height));
        double dx = cx - closestX;
        double dy = cy - closestY;
        return dx*dx + dy*dy <= r*r;
    }

    private void shootPlayerBullet() {
        Bullet b = new Bullet();
        int pcx = player.x + player.width/2;
        int pcy = player.y + player.height/2;
        b.x = pcx; b.y = pcy;
        double dx = mouseX - pcx;
        double dy = mouseY - pcy;
        double l = Math.max(1e-6, Math.hypot(dx, dy));
        double spd = 7.0;
        b.vx = dx / l * spd;
        b.vy = dy / l * spd;
        b.r = PLAYER_PROJECTILE_RADIUS;
        b.friendly = true;
        b.damage = 1.0;
        b.maxLife = 360;
        b.useTexture = true;
        playerBullets.add(b);
    }

    // ---- file-system sprite loading ----
    /** Create a fresh room with outer walls and 1–3 total doors (including the entrance, if any). */
    private Room generateNewRoom(Dir mustHaveEntrance) {
        Room r = new Room();
        r.floorThemeSeed = secureRandom.nextInt(10_000);
        r.wallThemeSeed = secureRandom.nextInt(10_000);
        r.accentSeed = secureRandom.nextInt(10_000);
        if (ROOM_PALETTES.length > 0) {
            r.paletteIndex = secureRandom.nextInt(ROOM_PALETTES.length);
        }

        // Floor fill and border walls
        for (int x = 0; x < COLS; x++)
            for (int y = 0; y < ROWS; y++)
                r.g[x][y] = T.FLOOR;

        for (int x = 0; x < COLS; x++) { r.g[x][0] = T.WALL; r.g[x][ROWS - 1] = T.WALL; }
        for (int y = 0; y < ROWS; y++) { r.g[0][y] = T.WALL; r.g[COLS - 1][y] = T.WALL; }

        // Choose 2–3 total doors to avoid dead-ends
        int totalDoors = 2 + rng.nextInt(2); // 2..3

        Set<Dir> chosen = EnumSet.noneOf(Dir.class);
        if (mustHaveEntrance != null) chosen.add(mustHaveEntrance);

        List<Dir> pool = new ArrayList<>(List.of(Dir.N, Dir.S, Dir.W, Dir.E));
        if (mustHaveEntrance != null) pool.remove(mustHaveEntrance);
        Collections.shuffle(pool, rng);
        for (Dir d : pool) {
            if (chosen.size() >= totalDoors) break;
            chosen.add(d);
        }
        // Materialize doors
        for (Dir d : chosen) carveDoorOnGrid(r, d);
        r.doors = chosen;

        // Sprinkle obstacles while keeping space near doors
        int blocks = 8 + rng.nextInt(7);
        for (int i = 0; i < blocks; i++) {
            int bx = 2 + rng.nextInt(COLS - 4);
            int by = 2 + rng.nextInt(ROWS - 4);
            if (nearAnyDoor(r, bx, by, 3)) continue;
            for (int dx = 0; dx < 2; dx++)
                for (int dy = 0; dy < 2; dy++)
                    if (inBounds(bx + dx, by + dy))
                        r.g[bx + dx][by + dy] = T.WALL;
        }
        markRoomDirty(r);
        // Revalidate enemies: push out of walls if necessary
        List<RoomEnemy> kept = new ArrayList<>();
        for (RoomEnemy e : r.enemies) {
            if (isRectFree(r, e.x, e.y, e.size/2)) { kept.add(e); continue; }
            boolean placed = false;
            // Try spiral search around current tile
            int ex = Math.max(0, Math.min(COLS-1, e.x / TILE));
            int ey = Math.max(0, Math.min(ROWS-1, e.y / TILE));
            for (int radius = 1; radius < Math.max(COLS, ROWS) && !placed; radius++) {
                for (int dx = -radius; dx <= radius && !placed; dx++) {
                    for (int dy = -radius; dy <= radius; dy++) {
                        int tx = ex + dx, ty = ey + dy;
                        if (!inBounds(tx, ty)) continue;
                        if (r.g[tx][ty] != T.FLOOR) continue;
                        int px = tx * TILE + TILE/2;
                        int py = ty * TILE + TILE/2;
                        if (!isRectFree(r, px, py, e.size/2)) continue;
                        e.x = px; e.y = py; kept.add(e); placed = true; break;
                    }
                }
            }
        }
        r.enemies = kept;
        return r;
    }

    private void carveDoorOnGrid(Room r, Dir d) {
        Point t = doorTile(d);
        r.g[t.x][t.y] = T.DOOR;
        // Ensure the tile just inside is floor
        Point inside = new Point(t.x, t.y);
        switch (d) {
            case N -> inside.y = t.y + 1;
            case S -> inside.y = t.y - 1;
            case W -> inside.x = t.x + 1;
            case E -> inside.x = t.x - 1;
        }
        if (inBounds(inside.x, inside.y)) r.g[inside.x][inside.y] = T.FLOOR;
        markRoomDirty(r);
    }

    private boolean nearAnyDoor(Room r, int tx, int ty, int dist) {
        for (Dir d : r.doors) {
            Point doorTile = doorTile(d);
            if (Math.abs(doorTile.x - tx) + Math.abs(doorTile.y - ty) <= dist)
                return true;
        }
        return false;
    }

    private static boolean inBounds(int x, int y) { return x >= 0 && x < COLS && y >= 0 && y < ROWS; }

    private static Point doorTile(Dir d) {
        int midX = COLS / 2, midY = ROWS / 2;
        return switch (d) {
            case N -> new Point(midX, 0);
            case S -> new Point(midX, ROWS - 1);
            case W -> new Point(0, midY);
            case E -> new Point(COLS - 1, midY);
        };
    }

    private static Dir dirForTile(int tx, int ty) {
        int midX = COLS / 2, midY = ROWS / 2;
        if (tx == midX && ty == 0) return Dir.N;
        if (tx == midX && ty == ROWS - 1) return Dir.S;
        if (ty == midY && tx == 0) return Dir.W;
        if (ty == midY && tx == COLS - 1) return Dir.E;
        return null;
    }

    // ======= Player control / updates =======

    private void placePlayerAtCenter() {
        int cx = COLS / 2 * TILE + TILE / 2;
        int cy = ROWS / 2 * TILE + TILE / 2;
        Point p = safePlayerSpawn(room, cx, cy);
        player = new Rectangle(p.x - PLAYER_SIZE / 2, p.y - PLAYER_SIZE / 2, PLAYER_SIZE, PLAYER_SIZE);
        repaint();
    }

    private void placePlayerJustInside(Dir enteredFrom) {
        // enteredFrom is the side of the *new room* we came through
        Point t = doorTile(enteredFrom);
        int px = t.x * TILE + TILE / 2;
        int py = t.y * TILE + TILE / 2;
        switch (enteredFrom) {
            case N -> py += TILE;
            case S -> py -= TILE;
            case W -> px += TILE;
            case E -> px -= TILE;
        }
        Point p = safePlayerSpawn(room, px, py);
        player = new Rectangle(p.x - PLAYER_SIZE / 2, p.y - PLAYER_SIZE / 2, PLAYER_SIZE, PLAYER_SIZE);
        repaint();
    }

    private Point safePlayerSpawn(Room r, int cx, int cy) {
        int half = PLAYER_SIZE / 2;
        if (isRectFree(r, cx, cy, half)) return new Point(cx, cy);
        int startTx = Math.max(0, Math.min(COLS - 1, cx / TILE));
        int startTy = Math.max(0, Math.min(ROWS - 1, cy / TILE));
        for (int radius = 0; radius < Math.max(COLS, ROWS); radius++) {
            for (int dx = -radius; dx <= radius; dx++) {
                for (int dy = -radius; dy <= radius; dy++) {
                    int tx = startTx + dx;
                    int ty = startTy + dy;
                    if (!inBounds(tx, ty)) continue;
                    if (r.g[tx][ty] != T.FLOOR) continue;
                    int px = tx * TILE + TILE / 2;
                    int py = ty * TILE + TILE / 2;
                    if (isRectFree(r, px, py, half)) return new Point(px, py);
                }
            }
        }
        // Fallback to room center if all else fails
        return new Point(COLS / 2 * TILE + TILE / 2, ROWS / 2 * TILE + TILE / 2);
    }

    @Override
    public void actionPerformed(ActionEvent e) {
        if (paused || inBoss) {
            return;
        }
        animTick++;
        if (iFrames > 0) iFrames--;
        if (healTicks > 0) healTicks--;
        updatePlayer();
        updateCombat();
        checkKeyPickup();
        checkCoinPickup();
        animateCoinPickups();
        if (statusTicks > 0) {
            statusTicks--;
            if (statusTicks == 0) statusMessage = "";
        }
        checkForBossEncounter();
        repaint();
    }

    private void updatePlayer() {
        // No diagonal movement: pick one axis
        int vx = 0, vy = 0;
        if (left || right) {
            vx = (left ? -PLAYER_SPEED : 0) + (right ? PLAYER_SPEED : 0);
            vy = 0;
        } else if (up || down) {
            vy = (up ? -PLAYER_SPEED : 0) + (down ? PLAYER_SPEED : 0);
            vx = 0;
        }

        moveAxis(vx, 0);
        moveAxis(0, vy);

        Dir through = touchingDoorOnEdge();
        if (through != null) switchRoom(through);
    }

    private void moveAxis(int dx, int dy) {
        if (dx == 0 && dy == 0) return;
        Rectangle next = new Rectangle(player);
        next.translate(dx, dy);

        next.x = Math.max(0, Math.min(next.x, COLS * TILE - next.width));
        next.y = Math.max(0, Math.min(next.y, ROWS * TILE - next.height));

        int minTX = Math.max(0, (next.x) / TILE);
        int maxTX = Math.min(COLS - 1, (next.x + next.width - 1) / TILE);
        int minTY = Math.max(0, (next.y) / TILE);
        int maxTY = Math.min(ROWS - 1, (next.y + next.height - 1) / TILE);

        boolean blocked = false;
        for (int tx = minTX; tx <= maxTX; tx++) {
            for (int ty = minTY; ty <= maxTY; ty++) {
                if (room.g[tx][ty] == T.WALL) { blocked = true; break; }
            }
            if (blocked) break;
        }
        if (!blocked) player = next;
    }

    private void attemptEnemyMove(RoomEnemy e, int dx, int dy) {
        if (dx == 0 && dy == 0) return;
        int nx = e.x + dx;
        int ny = e.y + dy;
        int half = e.size / 2;
        // Clamp to room bounds
        nx = Math.max(half, Math.min(nx, COLS * TILE - half));
        ny = Math.max(half, Math.min(ny, ROWS * TILE - half));

        int minTX = Math.max(0, (nx - half) / TILE);
        int maxTX = Math.min(COLS - 1, (nx + half - 1) / TILE);
        int minTY = Math.max(0, (ny - half) / TILE);
        int maxTY = Math.min(ROWS - 1, (ny + half - 1) / TILE);

        boolean blocked = false;
        for (int tx = minTX; tx <= maxTX && !blocked; tx++) {
            for (int ty = minTY; ty <= maxTY; ty++) {
                if (room.g[tx][ty] == T.WALL) { blocked = true; break; }
            }
        }
        if (!blocked) { e.x = nx; e.y = ny; }
    }

    private Dir touchingDoorOnEdge() {
        int cx = player.x + player.width / 2;
        int cy = player.y + player.height / 2;

        if (cy < TILE / 3) {
            Point t = doorTile(Dir.N);
            if (room.g[t.x][t.y] == T.DOOR && Math.abs(cx - (t.x * TILE + TILE / 2)) < TILE / 2) return Dir.N;
        }
        if (cy > ROWS * TILE - TILE / 3) {
            Point t = doorTile(Dir.S);
            if (room.g[t.x][t.y] == T.DOOR && Math.abs(cx - (t.x * TILE + TILE / 2)) < TILE / 2) return Dir.S;
        }
        if (cx < TILE / 3) {
            Point t = doorTile(Dir.W);
            if (room.g[t.x][t.y] == T.DOOR && Math.abs(cy - (t.y * TILE + TILE / 2)) < TILE / 2) return Dir.W;
        }
        if (cx > COLS * TILE - TILE / 3) {
            Point t = doorTile(Dir.E);
            if (room.g[t.x][t.y] == T.DOOR && Math.abs(cy - (t.y * TILE + TILE / 2)) < TILE / 2) return Dir.E;
        }
        return null;
    }

    private void switchRoom(Dir exitSide) {
        if (room != null && room.shopDoor == exitSide) {
            openShop();
            return;
        }
        boolean consumedKey = false;
        if (room.lockedDoors.contains(exitSide)) {
            if (keysHeld <= 0) {
                showMessage(texts.text("door_locked"));
                return;
            }
            keysHeld--;
            consumedKey = true;
            room.lockedDoors.remove(exitSide);
            showMessage(texts.text("door_unlock", keysHeld));
        }

        // Compute target world coordinate
        Point nextPos = new Point(worldPos);
        switch (exitSide) {
            case N -> nextPos.y -= 1;
            case S -> nextPos.y += 1;
            case W -> nextPos.x -= 1;
            case E -> nextPos.x += 1;
        }

        // In the new room, we must have a door on the opposite side (our entrance)
        Dir entranceSide = opposite(exitSide);

        // Load or create the room and guarantee the entrance
        Room nextRoom = makeOrGetRoom(nextPos, entranceSide);
        if (consumedKey) {
            nextRoom.lockedDoors.remove(entranceSide);
        }
        worldPos = nextPos;
        room = nextRoom;

        // Track exploration
        boolean isNewVisit = registerVisit(worldPos);

        // Place player just inside the entrance we came through (from the new room’s perspective)
        placePlayerJustInside(entranceSide);
        bullets.clear();
        playerBullets.clear();
        explosions.clear();

        if (isNewVisit && roomsVisited == 2) {
            BossEncounter encounter = ensureBossFor(worldPos);
            if (encounter != null) {
                prepareBossRoom(nextRoom);
                showMessage(texts.text("boss_warning", formatBossName(encounter.kind)));
            }
        } else if (isNewVisit && consumedKey) {
            BossEncounter encounter = ensureBossFor(worldPos);
            if (encounter != null) {
                prepareBossRoom(nextRoom);
                showMessage(texts.text("boss_unlock", formatBossName(encounter.kind)));
            }
        }

        spawnEnemiesIfNeeded(worldPos, room);

        checkForBossEncounter();
    }

    private static Dir opposite(Dir d) {
        return switch (d) {
            case N -> Dir.S;
            case S -> Dir.N;
            case W -> Dir.E;
            case E -> Dir.W;
        };
    }

    private static Point step(Point origin, Dir dir) {
        if (origin == null || dir == null) {
            return null;
        }
        return switch (dir) {
            case N -> new Point(origin.x, origin.y - 1);
            case S -> new Point(origin.x, origin.y + 1);
            case W -> new Point(origin.x - 1, origin.y);
            case E -> new Point(origin.x + 1, origin.y);
        };
    }

    private static boolean shouldDrawConnector(Point origin, Point neighbour) {
        if (origin == null || neighbour == null) {
            return false;
        }
        if (origin.x < neighbour.x) {
            return true;
        }
        if (origin.x > neighbour.x) {
            return false;
        }
        return origin.y < neighbour.y;
    }

    private static String pointKey(Point p) {
        if (p == null) {
            return "";
        }
        return p.x + ":" + p.y;
    }

    // ======= Render =======

    @Override
    protected void paintComponent(Graphics g) {
        super.paintComponent(g);
        Graphics2D worldGraphics = (Graphics2D) g.create();
        Graphics2D overlay = (Graphics2D) g.create();
        try {
            worldGraphics.setRenderingHint(RenderingHints.KEY_ANTIALIASING, RenderingHints.VALUE_ANTIALIAS_ON);
            overlay.setRenderingHint(RenderingHints.KEY_TEXT_ANTIALIASING, RenderingHints.VALUE_TEXT_ANTIALIAS_ON);

            scaleX = getWidth() / (double) (COLS * TILE);
            scaleY = getHeight() / (double) (ROWS * TILE);
            if (scaleX <= 0 || Double.isNaN(scaleX)) scaleX = 1.0;
            if (scaleY <= 0 || Double.isNaN(scaleY)) scaleY = 1.0;
            worldGraphics.scale(scaleX, scaleY);

            drawWorld(worldGraphics);
            drawHud(overlay);
        } finally {
            worldGraphics.dispose();
            overlay.dispose();
        }
    }

    private BufferedImage renderRoomBackground(Room target, RoomPalette palette) {
        if (target == null) {
            return null;
        }
        if (!target.backgroundDirty && target.cachedBackground != null && target.cachedTextureEpoch == textureEpoch) {
            return target.cachedBackground;
        }
        BufferedImage img = new BufferedImage(COLS * TILE, ROWS * TILE, BufferedImage.TYPE_INT_ARGB);
        Graphics2D g = img.createGraphics();
        try {
            g.setRenderingHint(RenderingHints.KEY_ANTIALIASING, RenderingHints.VALUE_ANTIALIAS_ON);
            if (textures != null && textures.isReady()) {
                paintRoomTiles(g, target, palette);
            } else {
                g.setColor(new Color(18, 64, 78));
                g.fillRect(0, 0, img.getWidth(), img.getHeight());
            }
        } finally {
            g.dispose();
        }
        target.cachedBackground = img;
        target.cachedTextureEpoch = textureEpoch;
        target.backgroundDirty = false;
        return img;
    }

    private void paintRoomTiles(Graphics2D gg, Room target, RoomPalette palette) {
        if (target == null) {
            return;
        }
        for (int x = 0; x < COLS; x++) {
            for (int y = 0; y < ROWS; y++) {
                int px = x * TILE, py = y * TILE;
                T t = target.g[x][y];
                if (textures != null && textures.isReady()) {
                    int fCount = Math.max(1, textures.floorVariants());
                    int wCount = Math.max(1, textures.wallVariants());
<<<<<<< HEAD
                    int fIdx = tileVariant(target.floorThemeSeed, x, y, fCount, 0);
                    int wIdx = tileVariant(target.wallThemeSeed, x, y, wCount, 1);
                    int fOrientation = tileOrientation(target.floorThemeSeed, x, y, 2);
                    int wOrientation = tileOrientation(target.wallThemeSeed, x, y, 3);
                    switch (t) {
                        case FLOOR -> drawFloorTile(gg, textures.floorVariant(fIdx), px, py, palette, target, x, y, fOrientation);
                        case WALL  -> drawWallTile(gg, textures.wallVariant(wIdx),  px, py, palette, target, x, y, wOrientation);
                        case DOOR  -> {
                            BufferedImage doorTile = textures.doorFloor();
                            if (doorTile != null) {
                                drawFloorTile(gg, doorTile, px, py, palette, target, x, y, 0);
                            } else {
                                drawFloorTile(gg, textures.floorVariant(fIdx), px, py, palette, target, x, y, fOrientation);
                            }
=======
                    int fIdx = Math.floorMod(target.floorThemeSeed + x * 17 + y * 31, fCount);
                    int wIdx = Math.floorMod(target.wallThemeSeed + x * 13 + y * 19, wCount);
                    switch (t) {
                        case FLOOR -> drawFloorTile(gg, textures.floorVariant(fIdx), px, py, palette, target, x, y);
                        case WALL  -> drawWallTile(gg, textures.wallVariant(wIdx),  px, py, palette, target, x, y);
                        case DOOR  -> {
                            BufferedImage doorTile = textures.doorFloor();
                            if (doorTile != null) {
                                drawFloorTile(gg, doorTile, px, py, palette, target, x, y);
                            } else {
                                drawFloorTile(gg, textures.floorVariant(fIdx), px, py, palette, target, x, y);
                            }
                            gg.setColor(new Color(220, 172, 60));
                            if (x == 0 || x == COLS - 1)
                                gg.fillRect(px + (x == 0 ? 0 : TILE - 6), py + 6, 6, TILE - 12);
                            if (y == 0 || y == ROWS - 1)
                                gg.fillRect(px + 6, py + (y == 0 ? 0 : TILE - 6), TILE - 12, 6);
>>>>>>> d2e536fb
                        }
                        default -> {}
                    }
                } else {
                    gg.setColor(new Color(18, 64, 78));
                    gg.fillRect(px, py, TILE, TILE);
                }
            }
        }
    }

    private void drawWorld(Graphics2D gg) {
        ensureRoomTheme(room);
        RoomPalette palette = paletteFor(room);
        BufferedImage cached = renderRoomBackground(room, palette);
        if (cached != null) {
            gg.drawImage(cached, 0, 0, null);
        } else {
            paintRoomTiles(gg, room, palette);
        }
<<<<<<< HEAD
        if (textures != null && textures.hasDoorAnimation()) {
            drawDoorways(gg);
        }
=======
>>>>>>> d2e536fb
        if (room != null && room.shopDoor != null && room.lockedDoors.contains(room.shopDoor)) {
            // shop doors never lock but keep defensive guard
            room.lockedDoors.remove(room.shopDoor);
        }
        if (room != null) {
            for (Dir d : room.lockedDoors) {
                Point tile = doorTile(d);
                int px = tile.x * TILE;
                int py = tile.y * TILE;
                drawPadlock(gg, px, py);
            }
        }

        for (KeyPickup key : room.keyPickups) {
            gg.setColor(new Color(255, 215, 82));
            gg.fillOval(key.x - key.r, key.y - key.r, key.r * 2, key.r * 2);
            gg.setColor(new Color(140, 90, 30));
            gg.drawOval(key.x - key.r, key.y - key.r, key.r * 2, key.r * 2);
        }

        for (CoinPickup coin : room.coinPickups) {
            drawCoinPickup(gg, coin);
        }

        for (RoomEnemy e : room.enemies) {
            if (!e.alive) continue;
            BufferedImage[] frames = enemyIdleAnimations.get(e.type);
            if (frames == null || frames.length == 0) {
                frames = defaultEnemyFrames;
            }
            if (frames != null && frames.length > 0) {
                int idx = (animTick / 10) % frames.length;
                BufferedImage frame = frames[idx];
                if (frame != null) {
                    int drawW = frame.getWidth();
                    int drawH = frame.getHeight();
                    gg.drawImage(frame, e.x - drawW / 2, e.y - drawH / 2, null);
                    drawEnemyWeapon(gg, e);
                    continue;
                }
            }
            {
                Color[] paletteFallback = enemyFallbackPalette(e.type);
                gg.setColor(paletteFallback[0]);
                gg.fillOval(e.x - e.size/2, e.y - e.size/2, e.size, e.size);
                gg.setColor(paletteFallback[1]);
                gg.setStroke(new BasicStroke(2f));
                gg.drawOval(e.x - e.size/2, e.y - e.size/2, e.size, e.size);
                drawEnemyWeapon(gg, e);
            }
            drawEnemyWeapon(gg, e);
        }

        if (playerIdleFrames != null && playerIdleFrames.length > 0){
            int idx = (animTick / 10) % playerIdleFrames.length;
            BufferedImage frame = playerIdleFrames[idx];
            if (frame != null) {
                gg.drawImage(frame, player.x, player.y, null);
            } else {
                gg.setColor(new Color(255,214,102));
                gg.fillOval(player.x,player.y,player.width,player.height);
            }
        } else {
            gg.setColor(new Color(255,214,102));
            gg.fillOval(player.x,player.y,player.width,player.height);
        }

        if (healTicks > 0) {
            float phase = healTicks / (float) HEAL_FLASH_TICKS;
            int radius = (int) (Math.max(player.width, player.height) * (1.2f + (1.0f - phase) * 1.6f));
            int centerX = player.x + player.width / 2;
            int centerY = player.y + player.height / 2;
            java.awt.Paint oldPaint = gg.getPaint();
            java.awt.Composite oldComposite = gg.getComposite();
            RadialGradientPaint aura = new RadialGradientPaint(
                    new Point2D.Float(centerX, centerY),
                    Math.max(1, radius),
                    new float[]{0f, 0.45f, 1f},
                    new Color[]{
                            new Color(120, 255, 160, 200),
                            new Color(60, 200, 120, 90),
                            new Color(30, 120, 80, 0)
                    }
            );
            gg.setComposite(AlphaComposite.SrcOver.derive(0.8f));
            gg.setPaint(aura);
            gg.fillOval(centerX - radius, centerY - radius, radius * 2, radius * 2);
            gg.setComposite(oldComposite);
            gg.setPaint(oldPaint);
            gg.setColor(new Color(120, 255, 160, 180));
            gg.setStroke(new BasicStroke(2f));
            gg.drawOval(centerX - radius, centerY - radius, radius * 2, radius * 2);
        }

        gg.setRenderingHint(RenderingHints.KEY_INTERPOLATION, RenderingHints.VALUE_INTERPOLATION_BILINEAR);
        for (Bullet b : bullets) {
            drawProjectile(gg, b, enemyShotTexture, new Color(255, 200, 120, 230));
        }
        for (Bullet b : playerBullets) {
            drawProjectile(gg, b, playerShotTexture, new Color(160, 230, 255, 230));
        }

        for (Explosion ex : explosions) {
            float t = ex.age / (float)Math.max(1, ex.life);
            int r = (int)(ex.maxR * t);
            int alpha = (int)(180 * (1.0f - t));
            alpha = Math.max(0, Math.min(255, alpha));
            gg.setComposite(AlphaComposite.SrcOver.derive(alpha/255f));
            gg.setColor(ex.inner == null ? new Color(255, 200, 80) : ex.inner);
            gg.fillOval((int)ex.x - r, (int)ex.y - r, r*2, r*2);
            gg.setColor(ex.outer == null ? new Color(255, 240, 160) : ex.outer);
            gg.drawOval((int)ex.x - r, (int)ex.y - r, r*2, r*2);
            gg.setComposite(AlphaComposite.SrcOver);
        }
    }

    private RoomPalette paletteFor(Room room) {
        if (room == null || ROOM_PALETTES.length == 0) {
            return null;
        }
        int index = Math.floorMod(room.paletteIndex, ROOM_PALETTES.length);
        return ROOM_PALETTES[index];
    }

<<<<<<< HEAD
    private void drawFloorTile(Graphics2D gg, BufferedImage texture, int px, int py, RoomPalette palette,
                               Room room, int tx, int ty, int orientation) {
        drawTexture(gg, texture, px, py, orientation, new Color(24, 60, 78));
=======
    private void drawFloorTile(Graphics2D gg, BufferedImage texture, int px, int py, RoomPalette palette, Room room, int tx, int ty) {
        if (texture != null) {
            gg.drawImage(texture, px, py, TILE, TILE, null);
        } else {
            gg.setColor(new Color(24, 60, 78));
            gg.fillRect(px, py, TILE, TILE);
        }
>>>>>>> d2e536fb
        if (palette == null) {
            return;
        }
        java.awt.Composite original = gg.getComposite();
        gg.setComposite(AlphaComposite.SrcOver.derive(palette.floorAlpha));
        gg.setColor(palette.floorTint);
        gg.fillRect(px, py, TILE, TILE);
        gg.setComposite(original);

<<<<<<< HEAD
        if (textures != null && textures.hasFloorOverlays()) {
            int overlaySalt = accentHash(room, tx, ty, 9);
            if (Math.floorMod(overlaySalt, 6) == 0) {
                BufferedImage overlay = textures.floorOverlay(Math.floorMod(overlaySalt, Math.max(1, textures.floorOverlayCount())));
                if (overlay != null) {
                    java.awt.Composite old = gg.getComposite();
                    gg.setComposite(AlphaComposite.SrcOver.derive(0.35f));
                    gg.drawImage(overlay, px, py, TILE, TILE, null);
                    gg.setComposite(old);
                }
            }
        }

=======
>>>>>>> d2e536fb
        if (palette.floorAccent != null) {
            gg.setComposite(AlphaComposite.SrcOver.derive(0.18f));
            gg.setColor(palette.floorAccent);
            if (Math.floorMod(accentHash(room, tx, ty, 1), 5) == 0) {
                gg.fillRect(px, py + TILE - 3, TILE, 3);
            }
            if (Math.floorMod(accentHash(room, tx, ty, 2), 7) == 0) {
                gg.fillRect(px + TILE - 3, py, 3, TILE);
            }
            gg.setComposite(original);
        }
        gg.setColor(new Color(0, 0, 0, 35));
        gg.drawRect(px, py, TILE, TILE);
    }

<<<<<<< HEAD
    private void drawWallTile(Graphics2D gg, BufferedImage texture, int px, int py, RoomPalette palette,
                               Room room, int tx, int ty, int orientation) {
        drawTexture(gg, texture, px, py, orientation, new Color(38, 82, 96));
=======
    private void drawWallTile(Graphics2D gg, BufferedImage texture, int px, int py, RoomPalette palette, Room room, int tx, int ty) {
        if (texture != null) {
            gg.drawImage(texture, px, py, TILE, TILE, null);
        } else {
            gg.setColor(new Color(38, 82, 96));
            gg.fillRect(px, py, TILE, TILE);
        }
>>>>>>> d2e536fb
        if (palette == null) {
            return;
        }
        java.awt.Composite original = gg.getComposite();
        gg.setComposite(AlphaComposite.SrcOver.derive(palette.wallAlpha));
        gg.setColor(palette.wallTint);
        gg.fillRect(px, py, TILE, TILE);
        gg.setComposite(original);

        gg.setComposite(AlphaComposite.SrcOver.derive(0.55f));
        gg.setColor(palette.wallHighlight);
        gg.fillRect(px, py, TILE, 3);
        gg.setComposite(AlphaComposite.SrcOver.derive(0.65f));
        gg.setColor(palette.wallShadow);
        gg.fillRect(px, py + TILE - 5, TILE, 5);
        gg.setComposite(original);

        if (Math.floorMod(accentHash(room, tx, ty, 5), 6) == 0) {
            gg.setColor(new Color(palette.wallHighlight.getRed(), palette.wallHighlight.getGreen(), palette.wallHighlight.getBlue(), 80));
            gg.fillRect(px, py, 4, TILE);
        }
<<<<<<< HEAD

        int crackSeed = accentHash(room, tx, ty, 7);
        if (Math.floorMod(crackSeed, 9) == 0) {
            java.awt.Composite oldComposite = gg.getComposite();
            Stroke previousStroke = gg.getStroke();
            gg.setComposite(AlphaComposite.SrcOver.derive(0.4f));
            gg.setColor(new Color(palette.wallShadow.getRed(), palette.wallShadow.getGreen(), palette.wallShadow.getBlue(), 180));
            gg.setStroke(new BasicStroke(Math.max(1.4f, TILE / 24f), BasicStroke.CAP_ROUND, BasicStroke.JOIN_ROUND));
            int cx = px + TILE / 2 + Math.floorMod(crackSeed, 5) - 2;
            gg.drawLine(cx, py + 4, cx - 3, py + TILE / 2);
            gg.drawLine(cx - 3, py + TILE / 2, cx + 1, py + TILE - 6);
            gg.setStroke(previousStroke);
            gg.setComposite(oldComposite);
        }

        if (Math.floorMod(crackSeed, 11) == 3) {
            java.awt.Composite oldComposite = gg.getComposite();
            gg.setComposite(AlphaComposite.SrcOver.derive(0.28f));
            gg.setColor(new Color(60, 110, 70, 160));
            int offsetX = px + Math.min(TILE - 10, Math.max(2, Math.floorMod(crackSeed, TILE)));
            gg.fillOval(offsetX - 4, py + TILE - 10, 8, 6);
            gg.setComposite(oldComposite);
        }

        if (textures != null && textures.hasWallOverlays()) {
            int overlaySalt = accentHash(room, tx, ty, 13);
            if (Math.floorMod(overlaySalt, 7) == 0) {
                BufferedImage overlay = textures.wallOverlay(Math.floorMod(overlaySalt, Math.max(1, textures.wallOverlayCount())));
                if (overlay != null) {
                    java.awt.Composite oldComposite = gg.getComposite();
                    gg.setComposite(AlphaComposite.SrcOver.derive(0.42f));
                    gg.drawImage(overlay, px, py, TILE, TILE, null);
                    gg.setComposite(oldComposite);
                }
            }
        }
    }

    private void drawTexture(Graphics2D gg, BufferedImage texture, int px, int py, int orientation, Color fallback) {
        if (texture == null) {
            gg.setColor(fallback);
            gg.fillRect(px, py, TILE, TILE);
            return;
        }
        int orient = Math.floorMod(orientation, 4);
        if (orient == 0) {
            gg.drawImage(texture, px, py, TILE, TILE, null);
            return;
        }
        AffineTransform original = gg.getTransform();
        gg.translate(px + TILE / 2.0, py + TILE / 2.0);
        switch (orient) {
            case 1 -> gg.rotate(Math.PI / 2.0);
            case 2 -> gg.rotate(Math.PI);
            case 3 -> gg.rotate(-Math.PI / 2.0);
            default -> { }
        }
        gg.drawImage(texture, -TILE / 2, -TILE / 2, TILE, TILE, null);
        gg.setTransform(original);
    }

    private int tileVariant(int seed, int x, int y, int count, int salt) {
        if (count <= 0) {
            return 0;
        }
        int hash = mix32(seed ^ (x * 0x632bea5d) ^ (y * 0x85157af5) ^ (salt * 0x27d4eb2d));
        return Math.floorMod(hash, count);
    }

    private int tileOrientation(int seed, int x, int y, int salt) {
        int hash = mix32(seed ^ (x * 0x45d9f3b) ^ (y * 0x119de1f3) ^ (salt * 0x6eed0e9d));
        return Math.floorMod(hash, 4);
    }

    private static int mix32(int value) {
        int z = value;
        z ^= (z >>> 16);
        z *= 0x7feb352d;
        z ^= (z >>> 15);
        z *= 0x846ca68b;
        z ^= (z >>> 16);
        return z;
=======
>>>>>>> d2e536fb
    }

    private int accentHash(Room room, int tx, int ty, int salt) {
        if (room == null) {
            return 0;
        }
        int seed = room.accentSeed == 0 ? 1 : room.accentSeed;
        return seed + tx * 53 + ty * 97 + salt * 131;
    }

    private void drawEnemyWeapon(Graphics2D gg, RoomEnemy enemy) {
        if (enemy == null || !enemy.alive) {
            return;
        }
        switch (enemy.weapon) {
            case CLAWS -> drawClaws(gg, enemy);
            case SWORD -> drawSword(gg, enemy);
            case HAMMER -> drawHammer(gg, enemy);
            case BOW -> drawBow(gg, enemy);
            case STAFF -> drawStaff(gg, enemy);
            default -> {
            }
        }
    }

    private void drawClaws(Graphics2D gg, RoomEnemy enemy) {
        double angle = computeSwingAngle(enemy, Math.toRadians(80));
        int offset = Math.max(6, enemy.size / 2 - 6);
        int target = Math.max((int) (enemy.size * 0.9), TILE / 2 + enemy.size / 3);
        if (!drawWeaponSprite(gg, enemy, WeaponType.CLAWS, angle, offset, target, null)) {
            drawClawsPrimitive(gg, enemy, angle, offset);
        }
    }

    private double computeSwingAngle(RoomEnemy enemy, double sweepRadians) {
        double base = enemy.weaponAngle;
        if (!Double.isFinite(base)) {
            base = 0.0;
        }
        if (enemy.attackAnimDuration <= 0) {
            return base - sweepRadians * 0.35;
        }
        double progress = 1.0 - (enemy.attackAnimTicks / (double) Math.max(1, enemy.attackAnimDuration));
        progress = Math.max(0.0, Math.min(1.0, progress));
        return base - sweepRadians / 2.0 + progress * sweepRadians;
    }

    private void drawSword(Graphics2D gg, RoomEnemy enemy) {
        double angle = computeSwingAngle(enemy, Math.toRadians(110));
        int offset = Math.max(10, enemy.size / 2);
        int target = Math.max(enemy.size + TILE / 2, (int) (enemy.size * 1.45));
        if (!drawWeaponSprite(gg, enemy, WeaponType.SWORD, angle, offset, target, null)) {
            drawSwordPrimitive(gg, enemy, angle, offset);
        }
    }

    private void drawHammer(Graphics2D gg, RoomEnemy enemy) {
        double angle = computeSwingAngle(enemy, Math.toRadians(140));
        int offset = Math.max(8, enemy.size / 2);
        int target = Math.max(enemy.size + TILE / 2, (int) (enemy.size * 1.6));
        if (!drawWeaponSprite(gg, enemy, WeaponType.HAMMER, angle, offset, target, null)) {
            drawHammerPrimitive(gg, enemy, angle, offset);
        }
    }

    private void drawBow(Graphics2D gg, RoomEnemy enemy) {
        double angle = enemy.weaponAngle;
        int offset = Math.max(6, enemy.size / 2 - 4);
        int target = Math.max(enemy.size + TILE / 3, (int) (enemy.size * 1.35));
        if (!drawWeaponSprite(gg, enemy, WeaponType.BOW, angle, offset, target, this::drawBowOverlay)) {
            drawBowPrimitive(gg, enemy);
        }
    }

    private void drawStaff(Graphics2D gg, RoomEnemy enemy) {
        double angle = enemy.weaponAngle;
        int offset = Math.max(6, enemy.size / 2 - 4);
        int target = Math.max(enemy.size + TILE / 2, (int) (enemy.size * 1.5));
        if (!drawWeaponSprite(gg, enemy, WeaponType.STAFF, angle, offset, target, this::drawStaffOrb)) {
            drawStaffPrimitive(gg, enemy, angle, offset);
        }
    }

    private void drawClawsPrimitive(Graphics2D gg, RoomEnemy enemy, double angle, int offset) {
        AffineTransform original = gg.getTransform();
        gg.translate(enemy.x, enemy.y);
        gg.rotate(angle);
        int clawLength = Math.max(14, TILE / 2);
        int clawWidth = Math.max(3, TILE / 10);
        gg.setColor(new Color(210, 210, 225));
        gg.fillRoundRect(offset, -clawWidth / 2, clawLength, clawWidth, clawWidth, clawWidth);
        gg.setColor(new Color(150, 150, 170));
        gg.drawRoundRect(offset, -clawWidth / 2, clawLength, clawWidth, clawWidth, clawWidth);
        gg.setTransform(original);
    }

    private void drawSwordPrimitive(Graphics2D gg, RoomEnemy enemy, double angle, int offset) {
        int bladeLength = (int) (TILE * 1.1);
        int bladeWidth = Math.max(4, TILE / 7);
        int guardWidth = Math.max(bladeWidth * 3, 14);
        int gripLength = Math.max(8, TILE / 3);

        AffineTransform original = gg.getTransform();
        gg.translate(enemy.x, enemy.y);
        gg.rotate(angle);
        gg.setColor(new Color(200, 210, 230));
        gg.fillRoundRect(offset, -bladeWidth / 2, bladeLength, bladeWidth, bladeWidth, bladeWidth);
        gg.setColor(new Color(160, 170, 190));
        gg.drawRoundRect(offset, -bladeWidth / 2, bladeLength, bladeWidth, bladeWidth, bladeWidth);
        gg.setColor(new Color(170, 132, 60));
        gg.fillRoundRect(offset - gripLength, -bladeWidth / 2, gripLength, bladeWidth, bladeWidth, bladeWidth);
        gg.fillRoundRect(offset - bladeWidth / 2, -guardWidth / 2, guardWidth, guardWidth, bladeWidth, bladeWidth);
        gg.setTransform(original);
    }

    private void drawHammerPrimitive(Graphics2D gg, RoomEnemy enemy, double angle, int offset) {
        int handleLength = (int) (TILE * 1.0);
        int handleWidth = Math.max(4, TILE / 8);
        int headWidth = Math.max(TILE / 2, 18);
        int headHeight = Math.max(TILE / 3, 14);

        AffineTransform original = gg.getTransform();
        gg.translate(enemy.x, enemy.y);
        gg.rotate(angle);
        gg.setColor(new Color(94, 62, 32));
        gg.fillRoundRect(offset - 4, -handleWidth / 2, handleLength, handleWidth, handleWidth, handleWidth);
        gg.setColor(new Color(60, 40, 24));
        gg.drawRoundRect(offset - 4, -handleWidth / 2, handleLength, handleWidth, handleWidth, handleWidth);
        gg.setColor(new Color(190, 190, 204));
        gg.fillRoundRect(offset + handleLength - headWidth, -headHeight / 2, headWidth, headHeight, headHeight / 2, headHeight / 2);
        gg.setColor(new Color(150, 150, 170));
        gg.drawRoundRect(offset + handleLength - headWidth, -headHeight / 2, headWidth, headHeight, headHeight / 2, headHeight / 2);
        gg.setTransform(original);
    }

    private void drawBowPrimitive(Graphics2D gg, RoomEnemy enemy) {
        double angle = enemy.weaponAngle;
        int offset = Math.max(6, enemy.size / 2 - 4);
        int bowHeight = Math.max(TILE, enemy.size + TILE / 3);
        int bowLength = Math.max(TILE / 2, enemy.size);
        float drawProgress = Math.min(1f, enemy.bowDrawTicks / 12f);
        int pull = (int) (bowLength * 0.6f * drawProgress);

        AffineTransform original = gg.getTransform();
        Stroke oldStroke = gg.getStroke();
        gg.translate(enemy.x, enemy.y);
        gg.rotate(angle);
        gg.setStroke(new BasicStroke(Math.max(2f, TILE / 18f), BasicStroke.CAP_ROUND, BasicStroke.JOIN_ROUND));
        gg.setColor(new Color(150, 110, 60));
        gg.drawLine(offset, -bowHeight / 2, offset, bowHeight / 2);
        gg.setColor(new Color(210, 180, 120));
        int stringX = offset - pull;
        gg.drawLine(offset, -bowHeight / 2, stringX, 0);
        gg.drawLine(offset, bowHeight / 2, stringX, 0);

        if (enemy.bowDrawTicks > 0) {
            Color shaft = enemy.type == EnemyType.PUMPKIN ? new Color(210, 150, 70) : new Color(230, 230, 230);
            Color head = enemy.type == EnemyType.PUMPKIN ? new Color(255, 210, 130) : new Color(255, 255, 255);
            drawArrowShape(gg, stringX, 0, bowLength, shaft, head);
        }

        gg.setStroke(oldStroke);
        gg.setTransform(original);
    }

    private void drawBowOverlay(Graphics2D gg, BufferedImage sprite, RoomEnemy enemy) {
        if (gg == null || sprite == null || enemy == null) {
            return;
        }
        float drawProgress = Math.min(1f, enemy.bowDrawTicks / 12f);
        int halfHeight = sprite.getHeight() / 2;
        int pull = (int) (sprite.getWidth() * 0.45f * drawProgress);
        Stroke oldStroke = gg.getStroke();
        gg.setStroke(new BasicStroke(Math.max(2f, TILE / 18f), BasicStroke.CAP_ROUND, BasicStroke.JOIN_ROUND));
        gg.setColor(new Color(210, 180, 120));
        gg.drawLine(-pull, -halfHeight, -pull, halfHeight);
        gg.setStroke(oldStroke);

        if (enemy.bowDrawTicks > 0) {
            BufferedImage arrow = scaledArrowSprite(Math.max(sprite.getWidth(), sprite.getHeight()));
            if (arrow != null) {
                int drawX = -pull - arrow.getWidth();
                gg.drawImage(arrow, drawX, -arrow.getHeight() / 2, null);
            } else {
                Color shaft = enemy.type == EnemyType.PUMPKIN ? new Color(210, 150, 70) : new Color(230, 230, 230);
                Color head = enemy.type == EnemyType.PUMPKIN ? new Color(255, 210, 130) : new Color(255, 255, 255);
                drawArrowShape(gg, -pull, 0, sprite.getWidth(), shaft, head);
            }
        }
    }

    private void drawStaffPrimitive(Graphics2D gg, RoomEnemy enemy, double angle, int offset) {
        int staffLength = (int) (TILE * 1.05);
        int staffWidth = Math.max(5, TILE / 10);
        int orbRadius = Math.max(6, TILE / 4);
        double pulse = enemy.attackAnimDuration > 0 ? 1.0 - (enemy.attackAnimTicks / (double) Math.max(1, enemy.attackAnimDuration)) : 0.25;
        pulse = Math.max(0.2, Math.min(1.0, pulse));

        AffineTransform original = gg.getTransform();
        gg.translate(enemy.x, enemy.y);
        gg.rotate(angle);
        gg.setColor(new Color(80, 60, 120));
        gg.fillRoundRect(offset - 4, -staffWidth / 2, staffLength, staffWidth, staffWidth, staffWidth);
        int orbX = offset + staffLength - orbRadius * 2;
        int orbY = -orbRadius;
        java.awt.Composite oldComposite = gg.getComposite();
        gg.setComposite(AlphaComposite.SrcOver.derive(0.85f));
        gg.setColor(new Color(170, 150, 255));
        gg.fillOval(orbX, orbY, orbRadius * 2, orbRadius * 2);
        gg.setComposite(AlphaComposite.SrcOver.derive((float) (0.45 + pulse * 0.35)));
        gg.setColor(new Color(255, 240, 255));
        gg.fillOval(orbX + 2, orbY + 2, orbRadius * 2 - 4, orbRadius * 2 - 4);
        gg.setComposite(oldComposite);
        gg.setColor(new Color(120, 90, 200));
        gg.drawOval(orbX, orbY, orbRadius * 2, orbRadius * 2);
        gg.setTransform(original);
    }

    private void drawStaffOrb(Graphics2D gg, BufferedImage sprite, RoomEnemy enemy) {
        if (gg == null || sprite == null || enemy == null) {
            return;
        }
        int orbRadius = Math.max(6, sprite.getHeight() / 4);
        int orbX = sprite.getWidth() - orbRadius * 2;
        int orbY = -orbRadius;
        double pulse = enemy.attackAnimDuration > 0 ? 1.0 - (enemy.attackAnimTicks / (double) Math.max(1, enemy.attackAnimDuration)) : 0.25;
        pulse = Math.max(0.2, Math.min(1.0, pulse));
        java.awt.Composite oldComposite = gg.getComposite();
        gg.setComposite(AlphaComposite.SrcOver.derive(0.85f));
        gg.setColor(new Color(170, 150, 255));
        gg.fillOval(orbX, orbY, orbRadius * 2, orbRadius * 2);
        gg.setComposite(AlphaComposite.SrcOver.derive((float) (0.45 + pulse * 0.35)));
        gg.setColor(new Color(255, 240, 255));
        gg.fillOval(orbX + 2, orbY + 2, orbRadius * 2 - 4, orbRadius * 2 - 4);
        gg.setComposite(oldComposite);
    }

    private boolean drawWeaponSprite(Graphics2D gg, RoomEnemy enemy, WeaponType type,
                                     double angle, int offset, int targetLongEdge,
                                     WeaponOverlay overlay) {
        BufferedImage sprite = scaledWeaponSprite(type, targetLongEdge);
        if (sprite == null) {
            return false;
        }
        AffineTransform original = gg.getTransform();
        gg.translate(enemy.x, enemy.y);
        gg.rotate(angle);
        gg.translate(offset, 0);
        gg.drawImage(sprite, 0, -sprite.getHeight() / 2, null);
        if (overlay != null) {
            overlay.draw(gg, sprite, enemy);
        }
        gg.setTransform(original);
        return true;
    }

    private BufferedImage scaledWeaponSprite(WeaponType type, int targetLongEdge) {
        if (weaponTextures == null || weaponTextures.isEmpty() || type == null) {
            return null;
        }
        BufferedImage base = weaponTextures.get(type);
        if (base == null) {
            return null;
        }
        int baseWidth = base.getWidth();
        int baseHeight = base.getHeight();
        if (baseWidth <= 0 || baseHeight <= 0) {
            return base;
        }
        int targetWidth = Math.max(1, targetLongEdge);
        WeaponCacheKey cacheKey = new WeaponCacheKey(type, targetWidth);
        if (scaledWeaponCache == null) {
            scaledWeaponCache = new HashMap<>();
        } else {
            BufferedImage cached = scaledWeaponCache.get(cacheKey);
            if (cached != null) {
                return cached;
            }
        }
        double scale = targetWidth / (double) baseWidth;
        int targetHeight = Math.max(1, (int) Math.round(baseHeight * scale));
        BufferedImage scaled = HiDpiScaler.scale(base, targetWidth, targetHeight);
        scaledWeaponCache.put(cacheKey, scaled);
        return scaled;
    }

    private BufferedImage scaledArrowSprite(int targetLongEdge) {
        if (arrowTexture == null) {
            return null;
        }
        int baseWidth = arrowTexture.getWidth();
        int baseHeight = arrowTexture.getHeight();
        if (baseWidth <= 0 || baseHeight <= 0) {
            return arrowTexture;
        }
        int targetWidth = Math.max(1, targetLongEdge);
        if (scaledArrowCache == null) {
            scaledArrowCache = new HashMap<>();
        } else {
            BufferedImage cached = scaledArrowCache.get(targetWidth);
            if (cached != null) {
                return cached;
            }
        }
        double scale = targetWidth / (double) baseWidth;
        int targetHeight = Math.max(1, (int) Math.round(baseHeight * scale));
        BufferedImage scaled = HiDpiScaler.scale(arrowTexture, targetWidth, targetHeight);
        scaledArrowCache.put(targetWidth, scaled);
        return scaled;
    }

    @FunctionalInterface
    private interface WeaponOverlay {
        void draw(Graphics2D g, BufferedImage sprite, RoomEnemy enemy);
    }

    private record WeaponCacheKey(WeaponType type, int targetWidth) { }

    private void drawArrowShape(Graphics2D gg, int startX, int startY, int length, Color shaft, Color head) {
        int arrowLength = Math.max(18, length);
        int endX = startX + arrowLength;
        Stroke old = gg.getStroke();
        gg.setStroke(new BasicStroke(Math.max(2f, TILE / 22f), BasicStroke.CAP_ROUND, BasicStroke.JOIN_ROUND));
        gg.setColor(shaft);
        gg.drawLine(startX, startY, endX, startY);
        Path2D.Float arrowHead = new Path2D.Float();
        arrowHead.moveTo(endX, startY);
        arrowHead.lineTo(endX - 6, startY - 4);
        arrowHead.lineTo(endX - 6, startY + 4);
        arrowHead.closePath();
        gg.setColor(head);
        gg.fill(arrowHead);
        gg.setStroke(old);
    }

    private void drawHud(Graphics2D overlay) {
        if (overlay == null) {
            return;
        }
        overlay.setRenderingHint(RenderingHints.KEY_TEXT_ANTIALIASING, RenderingHints.VALUE_TEXT_ANTIALIAS_OFF);
        Font hudFont = UndertaleText.font(18f);
        overlay.setFont(hudFont);
        FontMetrics fm = overlay.getFontMetrics(hudFont);
        int padding = 14;

        List<String> infoLines = new ArrayList<>();
        String invul = iFrames > 0 ? " (INVUL)" : "";
        infoLines.add(String.format("HP: %d%s", playerHP, invul).toUpperCase(Locale.ENGLISH));
        infoLines.add(String.format("KEYS: %d   COINS: %d", keysHeld, coins).toUpperCase(Locale.ENGLISH));
        if (worldPos != null) {
            infoLines.add(String.format("ROOM: (%d, %d)", worldPos.x, worldPos.y).toUpperCase(Locale.ENGLISH));
        }
        String moveLine = String.format("MOVE: %s/%s/%s/%s",
                keyName(ControlAction.MOVE_UP),
                keyName(ControlAction.MOVE_DOWN),
                keyName(ControlAction.MOVE_LEFT),
                keyName(ControlAction.MOVE_RIGHT));
        infoLines.add(moveLine.toUpperCase(Locale.ENGLISH));
        String actionLine = String.format("SHOOT: %s   REROLL: %s   PAUSE: %s",
                keyName(ControlAction.SHOOT),
                keyName(ControlAction.REROLL),
                keyName(ControlAction.PAUSE));
<<<<<<< HEAD
        infoLines.add(actionLine.toUpperCase(Locale.ENGLISH));
        String story = texts.text("story");
        if (story != null && !story.isBlank()) {
            infoLines.add(story.toUpperCase(Locale.ENGLISH));
        }

        int lineHeight = fm.getHeight();
        int infoWidth = 0;
        for (String line : infoLines) {
            infoWidth = Math.max(infoWidth, fm.stringWidth(line));
        }
        Rectangle infoBox = new Rectangle(10, 10, infoWidth + padding * 2,
                lineHeight * infoLines.size() + padding * 2);
        UndertaleText.paintFrame(overlay, infoBox, 22);

        int textY = infoBox.y + padding + fm.getAscent();
        for (String line : infoLines) {
            UndertaleText.drawString(overlay, line, infoBox.x + padding, textY);
            textY += lineHeight;
        }

=======
        overlay.drawString("HP: " + playerHP + (iFrames>0?" (invul)":""), 10, 18);
        overlay.drawString(controlsLine, 10, 34);
        overlay.drawString(String.format("Keys: %d    Coins: %d", keysHeld, coins), 10, 50);
        overlay.drawString(String.format("Room (%d,%d)", worldPos.x, worldPos.y), 10, 66);
        overlay.drawString(texts.text("story"), 10, 82);
>>>>>>> d2e536fb
        if (isBossRoom(worldPos)) {
            String label = "GUARDIAN LAIR";
            int labelWidth = fm.stringWidth(label);
            UndertaleText.drawString(overlay, label,
                    Math.max(infoBox.x + infoBox.width + 20, getWidth() - labelWidth - padding),
                    infoBox.y + fm.getAscent() + padding);
        }

        Rectangle minimapArea = drawMinimap(overlay);

        if (!statusMessage.isBlank()) {
            int baseWidth = getWidth() - 20;
            int boxX = 10;
            if (minimapArea != null) {
                int candidateX = minimapArea.x + minimapArea.width + 10;
                int candidateWidth = getWidth() - candidateX - 10;
                if (candidateWidth >= 240) {
                    boxX = candidateX;
                    baseWidth = candidateWidth;
                }
            }
            int contentWidth = Math.max(120, baseWidth - padding * 2);
            int messageLines = estimateParagraphLines(fm, statusMessage, contentWidth);
            int boxHeight = padding * 2 + Math.max(1, messageLines) * lineHeight;
            int boxY = getHeight() - boxHeight - 10;
            Rectangle statusBox = new Rectangle(boxX, boxY, baseWidth, boxHeight);
            UndertaleText.paintFrame(overlay, statusBox, 18);
            int messageY = statusBox.y + padding + fm.getAscent();
            UndertaleText.drawParagraph(overlay, statusMessage.toUpperCase(Locale.ENGLISH),
                    statusBox.x + padding, messageY, statusBox.width - padding * 2);
        }
    }

    private int estimateParagraphLines(FontMetrics fm, String text, int width) {
        if (fm == null || text == null || text.isBlank() || width <= 0) {
            return 0;
        }
        String remaining = text.trim();
        boolean first = true;
        int lines = 0;
        while (!remaining.isEmpty()) {
            int available = width - fm.stringWidth(first ? "* " : "  ");
            if (available <= 0) {
                lines++;
                break;
            }
            int len = remaining.length();
            while (len > 0 && fm.stringWidth(remaining.substring(0, len)) > available) {
                len--;
            }
            if (len <= 0) {
                lines++;
                break;
            }
            int lastSpace = remaining.substring(0, len).lastIndexOf(' ');
            if (lastSpace > 0 && len < remaining.length()) {
                len = lastSpace + 1;
            }
            remaining = remaining.substring(Math.min(len, remaining.length())).trim();
            lines++;
            first = false;
        }
        return lines;
    }

    private Rectangle drawMinimap(Graphics2D overlay) {
        if (overlay == null || worldPos == null) {
            return null;
        }
        Set<Point> visitedRooms = visited == null ? Set.of() : visited;
        Set<Point> accessible = new HashSet<>();
        Set<Point> locked = new HashSet<>();
        Set<Point> known = new HashSet<>();
        if (world != null) {
            known.addAll(world.keySet());
        }
        known.add(new Point(worldPos));
        known.addAll(visitedRooms);

        for (Point roomPos : visitedRooms) {
            Room roomData = world.get(roomPos);
            if (roomData == null) {
                continue;
            }
            for (Dir door : roomData.doors) {
                Point neighbour = step(roomPos, door);
                if (visitedRooms.contains(neighbour)) {
                    known.add(neighbour);
                    continue;
                }
                if (roomData.lockedDoors.contains(door)) {
                    locked.add(neighbour);
                } else {
                    accessible.add(neighbour);
                }
                known.add(neighbour);
            }
        }

        if (known.isEmpty()) {
            return null;
        }

        int minX = Integer.MAX_VALUE;
        int minY = Integer.MAX_VALUE;
        int maxX = Integer.MIN_VALUE;
        int maxY = Integer.MIN_VALUE;
        for (Point p : known) {
            if (p == null) {
                continue;
            }
            minX = Math.min(minX, p.x);
            minY = Math.min(minY, p.y);
            maxX = Math.max(maxX, p.x);
            maxY = Math.max(maxY, p.y);
        }

        if (minX == Integer.MAX_VALUE) {
            return null;
        }

        int cellsWide = Math.max(1, maxX - minX + 1);
        int cellsTall = Math.max(1, maxY - minY + 1);
        int availableWidth = Math.max(MINIMAP_CELL_MIN, MINIMAP_MAX_WIDTH - MINIMAP_HORIZONTAL_PADDING * 2);
        int availableHeight = Math.max(MINIMAP_CELL_MIN, MINIMAP_MAX_HEIGHT - MINIMAP_HEADER - MINIMAP_FOOTER);
        int cellSize = Math.max(MINIMAP_CELL_MIN,
                Math.min(MINIMAP_CELL_MAX,
                        Math.min(availableWidth / Math.max(1, cellsWide),
                                availableHeight / Math.max(1, cellsTall))));
        if (cellSize <= 0) {
            cellSize = MINIMAP_CELL_MIN;
        }

        int mapWidth = MINIMAP_HORIZONTAL_PADDING * 2 + cellSize * cellsWide;
        int mapHeight = MINIMAP_HEADER + cellSize * cellsTall + MINIMAP_FOOTER;
        int mapX = MINIMAP_MARGIN;
        int mapY = Math.max(MINIMAP_MARGIN, getHeight() - mapHeight - MINIMAP_MARGIN);
        Rectangle bounds = new Rectangle(mapX, mapY, mapWidth, mapHeight);

        Color originalColour = overlay.getColor();
        Stroke originalStroke = overlay.getStroke();

        overlay.setRenderingHint(RenderingHints.KEY_ANTIALIASING, RenderingHints.VALUE_ANTIALIAS_ON);
        overlay.setColor(new Color(0, 0, 0, 182));
        overlay.fillRoundRect(mapX, mapY, mapWidth, mapHeight, 18, 18);
        overlay.setColor(new Color(110, 188, 204, 220));
        overlay.setStroke(new BasicStroke(1.8f));
        overlay.drawRoundRect(mapX, mapY, mapWidth, mapHeight, 18, 18);

        overlay.setColor(new Color(218, 234, 240));
        UndertaleText.drawString(overlay,
                texts.text("hud_map").toUpperCase(Locale.ENGLISH),
                mapX + MINIMAP_HORIZONTAL_PADDING, mapY + 18);

        int gridOriginX = mapX + MINIMAP_HORIZONTAL_PADDING;
        int gridOriginY = mapY + MINIMAP_HEADER;
        Map<String, Rectangle> cellRects = new HashMap<>();
        Map<String, Point> cellCenters = new HashMap<>();
        for (Point p : known) {
            if (p == null) {
                continue;
            }
            int col = p.x - minX;
            int row = p.y - minY;
            int cellX = gridOriginX + col * cellSize;
            int cellY = gridOriginY + row * cellSize;
            Rectangle rect = new Rectangle(cellX, cellY, cellSize, cellSize);
            String key = pointKey(p);
            cellRects.put(key, rect);
            cellCenters.put(key, new Point(cellX + cellSize / 2, cellY + cellSize / 2));
        }

        overlay.setStroke(new BasicStroke(Math.max(1f, cellSize / 6f), BasicStroke.CAP_ROUND, BasicStroke.JOIN_ROUND));
        for (Point p : known) {
            if (p == null) {
                continue;
            }
            Room roomData = world.get(p);
            if (roomData == null) {
                continue;
            }
            Point centre = cellCenters.get(pointKey(p));
            if (centre == null) {
                continue;
            }
            for (Dir door : roomData.doors) {
                Point neighbour = step(p, door);
                if (!shouldDrawConnector(p, neighbour)) {
                    continue;
                }
                Point neighbourCentre = cellCenters.get(pointKey(neighbour));
                if (neighbourCentre == null) {
                    continue;
                }
                Color connectorColour = new Color(88, 140, 170, 208);
                if (!visitedRooms.contains(neighbour)) {
                    if (accessible.contains(neighbour)) {
                        connectorColour = new Color(138, 201, 38, 210);
                    } else if (locked.contains(neighbour)) {
                        connectorColour = new Color(220, 170, 90, 210);
                    }
                }
                overlay.setColor(connectorColour);
                overlay.drawLine(centre.x, centre.y, neighbourCentre.x, neighbourCentre.y);
            }
        }

        int roomSize = Math.max(6, cellSize - 6);
        int offset = (cellSize - roomSize) / 2;
        for (Point p : known) {
            if (p == null) {
                continue;
            }
            Room roomData = world.get(p);
            if (roomData == null) {
                continue;
            }
            Rectangle rect = cellRects.get(pointKey(p));
            if (rect == null) {
                continue;
            }
            int drawX = rect.x + offset;
            int drawY = rect.y + offset;
            Color fill;
            if (p.equals(worldPos)) {
                fill = new Color(255, 240, 160, 240);
            } else if (visitedRooms.contains(p)) {
                fill = new Color(82, 144, 182, 228);
            } else if (accessible.contains(p)) {
                fill = new Color(138, 201, 38, 220);
            } else if (locked.contains(p)) {
                fill = new Color(220, 170, 90, 220);
            } else {
                fill = new Color(80, 96, 120, 160);
            }
            overlay.setColor(fill);
            overlay.fillRoundRect(drawX, drawY, roomSize, roomSize, 8, 8);
            BossEncounter encounter = bossEncounters.get(p);
            if (encounter != null && !encounter.defeated) {
                overlay.setColor(new Color(210, 120, 200, 232));
                overlay.setStroke(new BasicStroke(2f));
                overlay.drawRoundRect(drawX, drawY, roomSize, roomSize, 8, 8);
            } else if (p.equals(worldPos)) {
                overlay.setColor(new Color(255, 255, 255, 230));
                overlay.setStroke(new BasicStroke(1.8f));
                overlay.drawRoundRect(drawX, drawY, roomSize, roomSize, 8, 8);
            }
            if (roomData.shopDoor != null) {
                overlay.setColor(new Color(255, 214, 120, 240));
                int iconSize = Math.max(6, roomSize / 3);
                int iconX = drawX + roomSize - iconSize - 4;
                int iconY = drawY + 4;
                overlay.fillOval(iconX, iconY, iconSize, iconSize);
                overlay.setColor(new Color(64, 40, 12, 220));
                Font originalFont = overlay.getFont();
                overlay.setFont(originalFont.deriveFont(Font.BOLD, Math.max(10f, iconSize - 2f)));
                overlay.drawString("S", iconX + iconSize / 4f, iconY + iconSize * 0.8f);
                overlay.setFont(originalFont);
            }
        }

        int footerY = mapY + mapHeight - 18;
        overlay.setStroke(originalStroke);
        overlay.setColor(new Color(210, 226, 232));
        UndertaleText.drawString(overlay,
                texts.text("hud_rooms", visitedRooms.size()).toUpperCase(Locale.ENGLISH),
                mapX + MINIMAP_HORIZONTAL_PADDING, footerY);
        UndertaleText.drawString(overlay,
                texts.text("hud_exits", accessible.size()).toUpperCase(Locale.ENGLISH),
                mapX + MINIMAP_HORIZONTAL_PADDING, footerY + 16);
        if (!locked.isEmpty()) {
            overlay.setColor(new Color(235, 210, 160));
            UndertaleText.drawString(overlay,
                    texts.text("hud_locked", locked.size()).toUpperCase(Locale.ENGLISH),
                    mapX + MINIMAP_HORIZONTAL_PADDING, footerY + 32);
        }

        overlay.setColor(originalColour);
        overlay.setStroke(originalStroke);
        return bounds;
    }

    private String keyName(ControlAction action) {
        return KeyEvent.getKeyText(controls.keyFor(action));
    }

    private void drawDoorways(Graphics2D gg) {
        if (gg == null || room == null || room.doors == null || room.doors.isEmpty()) {
            return;
        }
        if (textures == null || !textures.hasDoorAnimation()) {
            return;
        }
        int frameCount = Math.max(1, textures.doorFrameCount());
        BufferedImage frame = textures.doorFrame((animTick / 12) % frameCount);
        if (frame == null) {
            return;
        }
        double align = (TILE / 2.0) - (frame.getHeight() / 2.0);
        for (Dir dir : room.doors) {
            if (dir == null) {
                continue;
            }
            Point tile = doorTile(dir);
            if (tile == null) {
                continue;
            }
            int px = tile.x * TILE;
            int py = tile.y * TILE;
            AffineTransform original = gg.getTransform();
            gg.translate(px + TILE / 2.0, py + TILE / 2.0);
            switch (dir) {
                case N -> {
                    gg.rotate(Math.PI);
                    gg.translate(0, align);
                }
                case S -> gg.translate(0, align);
                case W -> {
                    gg.rotate(Math.PI / 2.0);
                    gg.translate(0, align);
                }
                case E -> {
                    gg.rotate(-Math.PI / 2.0);
                    gg.translate(0, align);
                }
            }
            gg.drawImage(frame, -frame.getWidth() / 2, -frame.getHeight() / 2, null);
            gg.setTransform(original);
        }
    }

    private void drawPadlock(Graphics2D gg, int px, int py) {
        int lockWidth = 12;
        int lockHeight = 14;
        int cx = px + TILE / 2 - lockWidth / 2;
        int cy = py + TILE / 2 - lockHeight / 2;
        gg.setColor(new Color(40, 32, 22, 220));
        gg.fillRoundRect(cx, cy, lockWidth, lockHeight, 4, 4);
        gg.setColor(new Color(214, 186, 90));
        gg.drawRoundRect(cx, cy, lockWidth, lockHeight, 4, 4);
        gg.drawLine(cx + lockWidth / 2, cy + 3, cx + lockWidth / 2, cy + lockHeight - 3);
    }

    private void drawCoinPickup(Graphics2D gg, CoinPickup coin) {
        if (coin == null) {
            return;
        }
        int radius = Math.max(8, coin.r);
        double phase = (coin.animTick % 120) / 120.0;
        int bob = (int) Math.round(Math.sin(phase * Math.PI * 2) * 4);
        int cx = coin.x;
        int cy = coin.y - bob;
        java.awt.Paint oldPaint = gg.getPaint();
        gg.setPaint(new RadialGradientPaint(
                new Point2D.Float(cx, cy),
                radius,
                new float[]{0f, 0.6f, 1f},
                new Color[]{
                        new Color(255, 252, 182, 255),
                        new Color(235, 210, 90, 255),
                        new Color(180, 120, 20, 220)
                }
        ));
        gg.fillOval(cx - radius, cy - radius, radius * 2, radius * 2);
        gg.setPaint(oldPaint);
        gg.setColor(new Color(255, 255, 210, 200));
        gg.drawOval(cx - radius, cy - radius, radius * 2, radius * 2);
    }

    // ======= Input =======

    @Override
    public void keyPressed(KeyEvent e) {
        boolean blockMovement = false;
        if (suppressNextMovementPress) {
            long now = System.nanoTime();
            if (now > suppressMovementDeadlineNanos) {
                suppressNextMovementPress = false;
            } else if (isMovementKey(e)) {
                blockMovement = true;
                suppressNextMovementPress = false;
            }
        }
        if (!blockMovement && matches(e, ControlAction.MOVE_UP)) {
            up = true;
        }
        if (!blockMovement && matches(e, ControlAction.MOVE_DOWN)) {
            down = true;
        }
        if (!blockMovement && matches(e, ControlAction.MOVE_LEFT)) {
            left = true;
        }
        if (!blockMovement && matches(e, ControlAction.MOVE_RIGHT)) {
            right = true;
        }
        if (matches(e, ControlAction.SHOOT)) {
            shootPlayerBullet();
        }
        if (matches(e, ControlAction.REROLL)) {
            room = rerollObstacles(room);
            repaint();
        }
        if (matches(e, ControlAction.PAUSE)) {
            showPauseMenu();
        }
    }

    @Override
    public void keyReleased(KeyEvent e) {
        if (matches(e, ControlAction.MOVE_UP)) up = false;
        if (matches(e, ControlAction.MOVE_DOWN)) down = false;
        if (matches(e, ControlAction.MOVE_LEFT)) left = false;
        if (matches(e, ControlAction.MOVE_RIGHT)) right = false;
    }

    @Override
    public void keyTyped(KeyEvent e) { }

    private boolean isMovementKey(KeyEvent e) {
        return matches(e, ControlAction.MOVE_UP)
                || matches(e, ControlAction.MOVE_DOWN)
                || matches(e, ControlAction.MOVE_LEFT)
                || matches(e, ControlAction.MOVE_RIGHT);
    }

    private boolean matches(KeyEvent e, ControlAction action) {
        int code = e.getKeyCode();
        if (code == controls.keyFor(action)) {
            return true;
        }
        return switch (action) {
            case MOVE_UP -> code == KeyEvent.VK_UP;
            case MOVE_DOWN -> code == KeyEvent.VK_DOWN;
            case MOVE_LEFT -> code == KeyEvent.VK_LEFT;
            case MOVE_RIGHT -> code == KeyEvent.VK_RIGHT;
            default -> false;
        };
    }

    private void showPauseMenu() {
        if (paused) {
            return;
        }
        paused = true;
        timer.stop();
        String[] options = {
                texts.text("resume"),
                texts.text("save_and_exit"),
                texts.text("quit_without_saving")
        };
        int choice = JOptionPane.showOptionDialog(this, texts.text("pause_title"), texts.text("pause_title"),
                JOptionPane.DEFAULT_OPTION, JOptionPane.INFORMATION_MESSAGE, null, options, options[0]);
        if (choice == 1) {
            try {
                saveHandler.accept(snapshot());
            } catch (RuntimeException ex) {
                JOptionPane.showMessageDialog(this, "Unable to save: " + ex.getMessage(),
                        texts.text("pause_title"), JOptionPane.ERROR_MESSAGE);
                paused = false;
                timer.start();
                requestFocusInWindow();
                return;
            }
            exitHandler.run();
        } else if (choice == 2) {
            exitHandler.run();
        } else {
            paused = false;
            timer.start();
            requestFocusInWindow();
        }
    }

    public DungeonRoomsSnapshot snapshot() {
        return new DungeonRoomsSnapshot(
                world,
                bossEncounters,
                visited,
                bossPool,
                worldPos,
                roomsVisited,
                room,
                player,
                up,
                down,
                left,
                right,
                bullets,
                playerBullets,
                explosions,
                playerHP,
                playerDamageBuffer,
                iFrames,
                keysHeld,
                coins,
                statusMessage,
                statusTicks,
                inBoss,
                animTick,
                mouseX,
                mouseY,
                shopRoom,
                shopDoorFacing,
                shopInitialized,
                goldenKnightIntroShown,
                queenRescued,
                finaleShown,
                rng,
                secureRandom
        );
    }

    public void shutdown() {
        timer.stop();
    }

    /**
     * Callback interface that allows the dungeon panel to embed boss encounters inside the host UI instead of
     * launching an extra window. Implementations are expected to present {@link BossBattlePanel} content and invoke
     * the supplied callback when the fight resolves.
     */
    public interface BossBattleHost {
        void runBossBattle(BossBattlePanel.BossKind kind, Consumer<Outcome> outcomeHandler);
    }

    private Room rerollObstacles(Room r) {
        // Clear inside (except borders & doors), then re-add obstacles
        for (int x = 1; x < COLS - 1; x++)
            for (int y = 1; y < ROWS - 1; y++)
                if (r.g[x][y] != T.DOOR) r.g[x][y] = T.FLOOR;

        for (int x = 0; x < COLS; x++) { r.g[x][0] = T.WALL; r.g[x][ROWS - 1] = T.WALL; }
        for (int y = 0; y < ROWS; y++) { r.g[0][y] = T.WALL; r.g[COLS - 1][y] = T.WALL; }

        // Choose 1–3 total doors
        int totalDoors = 1 + rng.nextInt(3); // 1..3

        Set<Dir> chosen = EnumSet.noneOf(Dir.class);
        if (r.doors != null) chosen.addAll(r.doors);

        List<Dir> pool = new ArrayList<>(List.of(Dir.N, Dir.S, Dir.W, Dir.E));
        if (r.doors != null) pool.removeAll(r.doors);
        Collections.shuffle(pool, rng);
        for (Dir d : pool) {
            if (chosen.size() >= totalDoors) break;
            chosen.add(d);
        }
        // Materialize doors
        for (Dir d : chosen) carveDoorOnGrid(r, d);
        r.doors = chosen;

        // Sprinkle obstacles while keeping space near doors
        int blocks = 8 + rng.nextInt(7);
        for (int i = 0; i < blocks; i++) {
            int bx = 2 + rng.nextInt(COLS - 4);
            int by = 2 + rng.nextInt(ROWS - 4);
            if (nearAnyDoor(r, bx, by, 3)) continue;
            for (int dx = 0; dx < 2; dx++)
                for (int dy = 0; dy < 2; dy++)
                    if (inBounds(bx + dx, by + dy))
                        r.g[bx + dx][by + dy] = T.WALL;
        }
        markRoomDirty(r);
        return r;
    }

    // ---- Main launcher ----
    public static void main(String[] args) {
        GameLauncher.main(args);
    }
}<|MERGE_RESOLUTION|>--- conflicted
+++ resolved
@@ -5,11 +5,8 @@
 import World.cutscene.CutsceneDialog;
 import World.cutscene.CutsceneLibrary;
 import World.cutscene.ShopDialog;
-<<<<<<< HEAD
 import World.gfx.DungeonTextures;
 import World.ui.UndertaleText;
-=======
->>>>>>> d2e536fb
 import gfx.HiDpiScaler;
 import launcher.ControlAction;
 import launcher.ControlsProfile;
@@ -31,10 +28,7 @@
 import java.awt.Color;
 import java.awt.Dimension;
 import java.awt.Font;
-<<<<<<< HEAD
 import java.awt.FontMetrics;
-=======
->>>>>>> d2e536fb
 import java.awt.Graphics;
 import java.awt.Graphics2D;
 import java.awt.Point;
@@ -350,11 +344,8 @@
     private Point shopRoom;
     private Dir shopDoorFacing;
     private boolean shopInitialized = false;
-<<<<<<< HEAD
     private boolean suppressNextMovementPress = false;
     private long suppressMovementDeadlineNanos = 0L;
-=======
->>>>>>> d2e536fb
     private boolean goldenKnightIntroShown = false;
     private boolean queenRescued = false;
     private boolean finaleShown = false;
@@ -664,17 +655,10 @@
             scaledArrowCache.clear();
         }
         weaponTextures.clear();
-<<<<<<< HEAD
         putWeaponTexture(WeaponType.SWORD, "resources/Miscellanious/weapon_regular_sword.png", true, false);
         putWeaponTexture(WeaponType.HAMMER, "resources/Miscellanious/weapon_hammer.png", true, false);
         putWeaponTexture(WeaponType.BOW, "resources/Miscellanious/weapon_bow.png", true, false);
         putWeaponTexture(WeaponType.STAFF, "resources/Miscellanious/weapon_green_magic_staff.png", true, false);
-=======
-        putWeaponTexture(WeaponType.SWORD, "resources/Miscellanious/weapon_regular_sword.png", true, true);
-        putWeaponTexture(WeaponType.HAMMER, "resources/Miscellanious/weapon_hammer.png", true, true);
-        putWeaponTexture(WeaponType.BOW, "resources/Miscellanious/weapon_bow.png", true, false);
-        putWeaponTexture(WeaponType.STAFF, "resources/Miscellanious/weapon_green_magic_staff.png", true, true);
->>>>>>> d2e536fb
         putWeaponTexture(WeaponType.CLAWS, "resources/Miscellanious/weapon_knife.png", true, false);
         arrowTexture = orientWeapon(loadSpriteImage("resources/Miscellanious/weapon_arrow.png"), true, false);
     }
@@ -711,12 +695,8 @@
             return null;
         }
         BufferedImage result = img;
-<<<<<<< HEAD
         boolean shouldRotate = rotate && img.getHeight() > img.getWidth();
         if (shouldRotate) {
-=======
-        if (rotate) {
->>>>>>> d2e536fb
             int w = result.getWidth();
             int h = result.getHeight();
             if (w > 0 && h > 0) {
@@ -1126,15 +1106,11 @@
             if (!timer.isRunning()) {
                 timer.start();
             }
-<<<<<<< HEAD
             clearMovementInput(true);
-=======
->>>>>>> d2e536fb
             requestFocusInWindow();
         }
     }
 
-<<<<<<< HEAD
     private void clearMovementInput() {
         clearMovementInput(false);
     }
@@ -1144,30 +1120,6 @@
         if (suppressNext) {
             suppressNextMovementPress = true;
             suppressMovementDeadlineNanos = System.nanoTime() + 300_000_000L; // ~0.3s grace
-=======
-    private void healPlayerTo(int targetHp) {
-        int clamped = Math.max(0, Math.min(MAX_PLAYER_HP, targetHp));
-        if (clamped > playerHP) {
-            playerHP = clamped;
-            healTicks = HEAL_FLASH_TICKS;
-        } else {
-            playerHP = clamped;
-        }
-    }
-
-    private void playGoldenKnightIntro() {
-        if (goldenKnightIntroShown) {
-            return;
-        }
-        goldenKnightIntroShown = true;
-        pauseForOverlay(() -> CutsceneDialog.play(SwingUtilities.getWindowAncestor(DungeonRooms.this),
-                CutsceneLibrary.goldenKnightMonologue()));
-    }
-
-    private void handleGameWon() {
-        if (finaleShown) {
-            return;
->>>>>>> d2e536fb
         }
         finaleShown = true;
         pauseForOverlay(() -> {
@@ -1181,7 +1133,6 @@
         });
     }
 
-<<<<<<< HEAD
     private void healPlayerTo(int targetHp) {
         int clamped = Math.max(0, Math.min(MAX_PLAYER_HP, targetHp));
         if (clamped > playerHP) {
@@ -1217,8 +1168,6 @@
         });
     }
 
-=======
->>>>>>> d2e536fb
     private RoomEnemy instantiateEnemyFromSpawn(EnemySpawn spawn) {
         RoomEnemy e = new RoomEnemy();
         e.x = spawn.x;
@@ -1294,7 +1243,6 @@
     private EnemyType chooseEnemyTypeForRoom(Room room) {
         if (room == null) {
             return EnemyType.ZOMBIE;
-<<<<<<< HEAD
         }
 
         EnumMap<EnemyType, Integer> counts = new EnumMap<>(EnemyType.class);
@@ -1371,84 +1319,6 @@
         if (roomsVisited >= 4) {
             types.add(EnemyType.KNIGHT);
         }
-=======
-        }
-
-        EnumMap<EnemyType, Integer> counts = new EnumMap<>(EnemyType.class);
-        for (EnemySpawn spawn : room.enemySpawns) {
-            EnemyType type = spawn == null || spawn.type == null ? EnemyType.ZOMBIE : spawn.type;
-            counts.merge(type, 1, Integer::sum);
-        }
-
-        List<EnemyType> pool = buildEnemyPool(counts);
-        if (pool.isEmpty()) {
-            return EnemyType.ZOMBIE;
-        }
-
-        boolean hasMelee = counts.keySet().stream().anyMatch(MELEE_ENEMIES::contains);
-        boolean hasRanged = counts.keySet().stream().anyMatch(RANGED_ENEMIES::contains);
-        if (!hasMelee || !hasRanged) {
-            List<EnemyType> forced = new ArrayList<>();
-            for (EnemyType type : pool) {
-                if (!hasMelee && MELEE_ENEMIES.contains(type)) {
-                    forced.add(type);
-                } else if (!hasRanged && RANGED_ENEMIES.contains(type)) {
-                    forced.add(type);
-                }
-            }
-            if (!forced.isEmpty()) {
-                pool = forced;
-            }
-        }
-
-        EnemyType last = room.enemySpawns.isEmpty() ? null : room.enemySpawns.get(room.enemySpawns.size() - 1).type;
-        if (last != null) {
-            List<EnemyType> nonRepeat = new ArrayList<>();
-            for (EnemyType type : pool) {
-                if (type != last) {
-                    nonRepeat.add(type);
-                }
-            }
-            if (!nonRepeat.isEmpty()) {
-                pool = nonRepeat;
-            }
-        }
-
-        return pool.get(rng.nextInt(pool.size()));
-    }
-
-    private List<EnemyType> buildEnemyPool(Map<EnemyType, Integer> counts) {
-        List<EnemyType> pool = new ArrayList<>();
-        for (EnemyType type : unlockedEnemyTypes()) {
-            int limit = perRoomLimit(type);
-            int current = counts.getOrDefault(type, 0);
-            if (current >= limit) {
-                continue;
-            }
-            int weight = enemySpawnWeight(type);
-            for (int i = 0; i < weight; i++) {
-                pool.add(type);
-            }
-        }
-        return pool;
-    }
-
-    private List<EnemyType> unlockedEnemyTypes() {
-        List<EnemyType> types = new ArrayList<>();
-        types.add(EnemyType.ZOMBIE);
-        if (roomsVisited >= 1) {
-            types.add(EnemyType.IMP);
-        }
-        if (roomsVisited >= 2) {
-            types.add(EnemyType.SKELETON);
-        }
-        if (roomsVisited >= 3) {
-            types.add(EnemyType.PUMPKIN);
-        }
-        if (roomsVisited >= 4) {
-            types.add(EnemyType.KNIGHT);
-        }
->>>>>>> d2e536fb
         if (roomsVisited >= 5) {
             types.add(EnemyType.WIZARD);
         }
@@ -1780,28 +1650,6 @@
             applyPlayerDamage(damage);
             enemy.cd = cooldown;
             triggerMeleeSwing(enemy);
-<<<<<<< HEAD
-=======
-        }
-    }
-
-    private void triggerMeleeSwing(RoomEnemy enemy) {
-        if (enemy == null) {
-            return;
-        }
-        if (enemy.weapon != WeaponType.SWORD && enemy.weapon != WeaponType.HAMMER) {
-            return;
-        }
-        int duration = enemy.weapon == WeaponType.HAMMER ? 26 : 16;
-        enemy.attackAnimDuration = duration;
-        enemy.attackAnimTicks = duration;
-        enemy.weaponAngle = enemy.facingAngle;
-    }
-
-    private void startBowDraw(RoomEnemy enemy, double angle) {
-        if (enemy == null) {
-            return;
->>>>>>> d2e536fb
         }
         enemy.weapon = WeaponType.BOW;
         enemy.weaponAngle = angle;
@@ -2294,11 +2142,7 @@
             inBoss = false;
             iFrames = 60; // grace on return
             timer.start();
-<<<<<<< HEAD
             clearMovementInput(true);
-=======
-            up = down = left = right = false;
->>>>>>> d2e536fb
             requestFocusInWindow();
         });
 
@@ -2790,7 +2634,6 @@
                 if (textures != null && textures.isReady()) {
                     int fCount = Math.max(1, textures.floorVariants());
                     int wCount = Math.max(1, textures.wallVariants());
-<<<<<<< HEAD
                     int fIdx = tileVariant(target.floorThemeSeed, x, y, fCount, 0);
                     int wIdx = tileVariant(target.wallThemeSeed, x, y, wCount, 1);
                     int fOrientation = tileOrientation(target.floorThemeSeed, x, y, 2);
@@ -2805,25 +2648,6 @@
                             } else {
                                 drawFloorTile(gg, textures.floorVariant(fIdx), px, py, palette, target, x, y, fOrientation);
                             }
-=======
-                    int fIdx = Math.floorMod(target.floorThemeSeed + x * 17 + y * 31, fCount);
-                    int wIdx = Math.floorMod(target.wallThemeSeed + x * 13 + y * 19, wCount);
-                    switch (t) {
-                        case FLOOR -> drawFloorTile(gg, textures.floorVariant(fIdx), px, py, palette, target, x, y);
-                        case WALL  -> drawWallTile(gg, textures.wallVariant(wIdx),  px, py, palette, target, x, y);
-                        case DOOR  -> {
-                            BufferedImage doorTile = textures.doorFloor();
-                            if (doorTile != null) {
-                                drawFloorTile(gg, doorTile, px, py, palette, target, x, y);
-                            } else {
-                                drawFloorTile(gg, textures.floorVariant(fIdx), px, py, palette, target, x, y);
-                            }
-                            gg.setColor(new Color(220, 172, 60));
-                            if (x == 0 || x == COLS - 1)
-                                gg.fillRect(px + (x == 0 ? 0 : TILE - 6), py + 6, 6, TILE - 12);
-                            if (y == 0 || y == ROWS - 1)
-                                gg.fillRect(px + 6, py + (y == 0 ? 0 : TILE - 6), TILE - 12, 6);
->>>>>>> d2e536fb
                         }
                         default -> {}
                     }
@@ -2844,12 +2668,9 @@
         } else {
             paintRoomTiles(gg, room, palette);
         }
-<<<<<<< HEAD
         if (textures != null && textures.hasDoorAnimation()) {
             drawDoorways(gg);
         }
-=======
->>>>>>> d2e536fb
         if (room != null && room.shopDoor != null && room.lockedDoors.contains(room.shopDoor)) {
             // shop doors never lock but keep defensive guard
             room.lockedDoors.remove(room.shopDoor);
@@ -2974,19 +2795,9 @@
         return ROOM_PALETTES[index];
     }
 
-<<<<<<< HEAD
     private void drawFloorTile(Graphics2D gg, BufferedImage texture, int px, int py, RoomPalette palette,
                                Room room, int tx, int ty, int orientation) {
         drawTexture(gg, texture, px, py, orientation, new Color(24, 60, 78));
-=======
-    private void drawFloorTile(Graphics2D gg, BufferedImage texture, int px, int py, RoomPalette palette, Room room, int tx, int ty) {
-        if (texture != null) {
-            gg.drawImage(texture, px, py, TILE, TILE, null);
-        } else {
-            gg.setColor(new Color(24, 60, 78));
-            gg.fillRect(px, py, TILE, TILE);
-        }
->>>>>>> d2e536fb
         if (palette == null) {
             return;
         }
@@ -2996,7 +2807,6 @@
         gg.fillRect(px, py, TILE, TILE);
         gg.setComposite(original);
 
-<<<<<<< HEAD
         if (textures != null && textures.hasFloorOverlays()) {
             int overlaySalt = accentHash(room, tx, ty, 9);
             if (Math.floorMod(overlaySalt, 6) == 0) {
@@ -3010,8 +2820,6 @@
             }
         }
 
-=======
->>>>>>> d2e536fb
         if (palette.floorAccent != null) {
             gg.setComposite(AlphaComposite.SrcOver.derive(0.18f));
             gg.setColor(palette.floorAccent);
@@ -3027,19 +2835,9 @@
         gg.drawRect(px, py, TILE, TILE);
     }
 
-<<<<<<< HEAD
     private void drawWallTile(Graphics2D gg, BufferedImage texture, int px, int py, RoomPalette palette,
                                Room room, int tx, int ty, int orientation) {
         drawTexture(gg, texture, px, py, orientation, new Color(38, 82, 96));
-=======
-    private void drawWallTile(Graphics2D gg, BufferedImage texture, int px, int py, RoomPalette palette, Room room, int tx, int ty) {
-        if (texture != null) {
-            gg.drawImage(texture, px, py, TILE, TILE, null);
-        } else {
-            gg.setColor(new Color(38, 82, 96));
-            gg.fillRect(px, py, TILE, TILE);
-        }
->>>>>>> d2e536fb
         if (palette == null) {
             return;
         }
@@ -3061,7 +2859,6 @@
             gg.setColor(new Color(palette.wallHighlight.getRed(), palette.wallHighlight.getGreen(), palette.wallHighlight.getBlue(), 80));
             gg.fillRect(px, py, 4, TILE);
         }
-<<<<<<< HEAD
 
         int crackSeed = accentHash(room, tx, ty, 7);
         if (Math.floorMod(crackSeed, 9) == 0) {
@@ -3144,8 +2941,6 @@
         z *= 0x846ca68b;
         z ^= (z >>> 16);
         return z;
-=======
->>>>>>> d2e536fb
     }
 
     private int accentHash(Room room, int tx, int ty, int salt) {
@@ -3508,7 +3303,6 @@
                 keyName(ControlAction.SHOOT),
                 keyName(ControlAction.REROLL),
                 keyName(ControlAction.PAUSE));
-<<<<<<< HEAD
         infoLines.add(actionLine.toUpperCase(Locale.ENGLISH));
         String story = texts.text("story");
         if (story != null && !story.isBlank()) {
@@ -3530,13 +3324,6 @@
             textY += lineHeight;
         }
 
-=======
-        overlay.drawString("HP: " + playerHP + (iFrames>0?" (invul)":""), 10, 18);
-        overlay.drawString(controlsLine, 10, 34);
-        overlay.drawString(String.format("Keys: %d    Coins: %d", keysHeld, coins), 10, 50);
-        overlay.drawString(String.format("Room (%d,%d)", worldPos.x, worldPos.y), 10, 66);
-        overlay.drawString(texts.text("story"), 10, 82);
->>>>>>> d2e536fb
         if (isBossRoom(worldPos)) {
             String label = "GUARDIAN LAIR";
             int labelWidth = fm.stringWidth(label);
