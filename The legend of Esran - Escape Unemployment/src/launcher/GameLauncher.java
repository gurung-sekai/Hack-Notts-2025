--- conflicted
+++ resolved
@@ -182,17 +182,7 @@
             enableFullScreen();
         }
 
-<<<<<<< HEAD
         enableEscapeToClose();
-=======
-        frame.getRootPane().registerKeyboardAction(e -> {
-                    if (escapeToCloseEnabled) {
-                        closeLauncher();
-                    }
-                },
-                KeyStroke.getKeyStroke(KeyEvent.VK_ESCAPE, 0),
-                JComponent.WHEN_IN_FOCUSED_WINDOW);
->>>>>>> 914e1725
 
         showMenuCard();
 
@@ -331,11 +321,7 @@
         stopMenuAnimation();
         stopTitleMusic();
 
-<<<<<<< HEAD
         disableEscapeToClose();
-=======
-        escapeToCloseEnabled = false;
->>>>>>> 914e1725
 
         GameSettings launchSettings = new GameSettings(settings);
         ControlsProfile controlsCopy = launchSettings.controls();
@@ -492,11 +478,7 @@
     }
 
     private void showMenuCard() {
-<<<<<<< HEAD
         enableEscapeToClose();
-=======
-        escapeToCloseEnabled = true;
->>>>>>> 914e1725
         if (resumeButton != null) {
             resumeButton.setEnabled(saveManager.hasSave());
         }
