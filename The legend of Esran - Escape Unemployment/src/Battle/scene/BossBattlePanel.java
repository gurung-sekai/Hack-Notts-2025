--- conflicted
+++ resolved
@@ -593,18 +593,8 @@
     }
 
     private static SpriteSource sheetSource(String resourcePath) {
-<<<<<<< HEAD
-        return sheetSource(resourcePath, SpriteSheetSlicer.Options.DEFAULT);
-    }
-
-    private static SpriteSource sheetSource(String resourcePath, SpriteSheetSlicer.Options options) {
-        Objects.requireNonNull(resourcePath, "resourcePath");
-        SpriteSheetSlicer.Options opts = options == null ? SpriteSheetSlicer.Options.DEFAULT : options;
-        return sprite -> sprite.addFromSheet(AnimatedSprite.State.IDLE, resourcePath, opts);
-=======
         Objects.requireNonNull(resourcePath, "resourcePath");
         return sprite -> sprite.add(AnimatedSprite.State.IDLE, SpriteSheetSlicer.sliceFromResource(resourcePath));
->>>>>>> 1c11bc1b
     }
 
     // ---------------------------------------------------------------------
@@ -704,15 +694,9 @@
                 case BIG_ZOMBIE -> new BossDefinition("Dread Husk", Affinity.STONE,
                         new Stats(265, 17, 21, 9), prefixSource("/resources/sprites/Bigzombie/big_zombie_idle_anim_f"), 3.8, 0.88, 1.12, -1);
                 case GOLLUM -> new BossDefinition("Gollum", Affinity.STORM,
-<<<<<<< HEAD
-                        new Stats(205, 23, 13, 27), sheetSource("/resources/bosses/Gollum.png"), 1.6, 1.05, 0.92, 1);
-                case GRIM -> new BossDefinition("Grim", Affinity.STONE,
-                        new Stats(245, 26, 18, 18), sheetSource("/resources/bosses/Grim.png"), 1.5, 1.1, 1.05, 0);
-=======
                         new Stats(205, 23, 13, 27), sheetSource("/resources/bosses/gollum.png"), 1.6, 1.05, 0.92, 1);
                 case GRIM -> new BossDefinition("Grim", Affinity.STONE,
                         new Stats(245, 26, 18, 18), sheetSource("/resources/bosses/grim.png"), 1.5, 1.1, 1.05, 0);
->>>>>>> 1c11bc1b
                 case FIRE_FLINGER -> new BossDefinition("Fire Flinger", Affinity.EMBER,
                         new Stats(215, 24, 14, 23), sheetSource("/resources/bosses/fireFlinger.png"), 1.1, 1.08, 0.95, 1);
                 case GOLD_MECH -> new BossDefinition("Gold Mech", Affinity.STONE,
